--- conflicted
+++ resolved
@@ -313,15 +313,6 @@
 It returns a 401 Unauthorized error indicating that the token is invalid.
 
 === 1.4 Set Password
-<<<<<<< HEAD
-This is an example output for the `PUT /auth/set-password` endpoint.
-
-.request
-include::auth/set-password/http-request.adoc[]
-
-.response
-include::auth/set-password/http-response.adoc[]
-=======
 This is an example output for the `PUT /auth/update-password` endpoint.
 
 .request
@@ -329,57 +320,34 @@
 
 .response
 include::auth/update-password/http-response.adoc[]
->>>>>>> e96b614e
 
 It sets a new password for the authenticated user.
 
 ==== 1.4.1 Error Response - 400 - Bad Request
-<<<<<<< HEAD
-These are example outputs for the `PUT /auth/set-password` endpoint for bad request.
-=======
 These are example outputs for the `PUT /auth/update-password` endpoint for bad request.
->>>>>>> e96b614e
 
 ===== 1.4.1.1 Missing Body
 This is an example output when the request body is missing.
 
 .request
-<<<<<<< HEAD
-include::auth/set-password-missing-body/http-request.adoc[]
-
-.response
-include::auth/set-password-missing-body/http-response.adoc[]
-=======
 include::auth/update-password-missing-body/http-request.adoc[]
 
 .response
 include::auth/update-password-missing-body/http-response.adoc[]
->>>>>>> e96b614e
 
 It returns a 400 Bad Request error indicating that the request body is missing.
 
 ==== 1.4.2 Error Response - 401 - Unauthorised
-<<<<<<< HEAD
-These are example outputs for the `PUT /auth/set-password` endpoint for unauthorized access.
-=======
 These are example outputs for the `PUT /auth/update-password` endpoint for unauthorized access.
->>>>>>> e96b614e
 
 ===== 1.4.2.1 Missing Token
 This is an example output when the request token is missing.
 
 .request
-<<<<<<< HEAD
-include::auth/set-password-missing-token/http-request.adoc[]
-
-.response
-include::auth/set-password-missing-token/http-response.adoc[]
-=======
 include::auth/update-password-missing-token/http-request.adoc[]
 
 .response
 include::auth/update-password-missing-token/http-response.adoc[]
->>>>>>> e96b614e
 
 It returns a 401 Unauthorized error indicating that full authentication is required.
 

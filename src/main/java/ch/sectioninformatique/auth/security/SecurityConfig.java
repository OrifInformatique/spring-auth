--- conflicted
+++ resolved
@@ -80,7 +80,6 @@
     public SecurityFilterChain securityFilterChain(HttpSecurity http) throws Exception {
         log.debug("Configuring SecurityFilterChain");
         http
-<<<<<<< HEAD
             .exceptionHandling(customizer -> {
                 log.debug("Configuring exception handling with UserAuthenticationEntryPoint");
                 customizer.authenticationEntryPoint(userAuthenticationEntryPoint);
@@ -109,77 +108,40 @@
                 log.debug("Configuring OAuth2 login");
                 oauth2
                     .defaultSuccessUrl("/oauth2/success", true)
-                    .failureUrl("/oauth2/error")
-                    .userInfoEndpoint(userInfo -> 
-                        userInfo.userService(oauth2UserService())
-                    )
+                    .failureHandler((request, response, exception) -> {
+                        log.error("OAuth2 authentication failed: {}", exception.getMessage(), exception);
+                        Throwable cause = exception.getCause();
+                        if (exception instanceof org.springframework.security.oauth2.core.OAuth2AuthenticationException) {
+                            var oauth2Ex = (org.springframework.security.oauth2.core.OAuth2AuthenticationException) exception;
+                            log.error("OAuth2 Error Code: {}", oauth2Ex.getError().getErrorCode());
+                            log.error("OAuth2 Error Description: {}", oauth2Ex.getError().getDescription());
+                            if (cause != null) {
+                                log.error("OAuth2 Exception Cause: {}", cause.toString(), cause);
+                            }
+                        }
+                        // Print full stack trace for debugging
+                        log.error("Full stack trace:", exception);
+                        response.sendRedirect("/oauth2/error");
+                    })
+                    .userInfoEndpoint(userInfo -> userInfo.userService(oauth2UserService()))
                     .successHandler((request, response, authentication) -> {
                         log.debug("OAuth2 authentication successful: {}", authentication);
                         response.sendRedirect("/oauth2/success");
-=======
-                .exceptionHandling(customizer -> {
-                    log.debug("Configuring exception handling with UserAuthenticationEntryPoint");
-                    customizer.authenticationEntryPoint(userAuthenticationEntryPoint);
-                })
-                .addFilterBefore(jwtAuthFilter, BasicAuthenticationFilter.class)
-                .csrf(csrf -> {
-                    log.debug("Disabling CSRF protection");
-                    csrf.disable();
-                })
-                .sessionManagement(customizer -> {
-                    log.debug("Setting session creation policy to ALWAYS");
-                    customizer.sessionCreationPolicy(SessionCreationPolicy.ALWAYS);
-                })
-                .cors(cors -> {
-                    log.debug("Configuring CORS");
-                    cors.configurationSource(request -> {
-                        var corsConfig = new CorsConfiguration();
-                        corsConfig.setAllowedOrigins(Arrays.asList("http://localhost:3000", "http://localhost:4000"));
-                        corsConfig.setAllowedMethods(Arrays.asList("GET", "POST", "PUT", "DELETE", "OPTIONS"));
-                        corsConfig.setAllowedHeaders(Arrays.asList("*"));
-                        corsConfig.setAllowCredentials(true);
-                        return corsConfig;
->>>>>>> 061484e5
                     });
-                })
-                .oauth2Login(oauth2 -> {
-                    log.debug("Configuring OAuth2 login");
-                    oauth2
-                            .defaultSuccessUrl("/oauth2/success", true)
-                            .failureHandler((request, response, exception) -> {
-                                log.error("OAuth2 authentication failed: {}", exception.getMessage(), exception);
-                                Throwable cause = exception.getCause();
-                                if (exception instanceof org.springframework.security.oauth2.core.OAuth2AuthenticationException) {
-                                    var oauth2Ex = (org.springframework.security.oauth2.core.OAuth2AuthenticationException) exception;
-                                    log.error("OAuth2 Error Code: {}", oauth2Ex.getError().getErrorCode());
-                                    log.error("OAuth2 Error Description: {}", oauth2Ex.getError().getDescription());
-                                    if (cause != null) {
-                                        log.error("OAuth2 Exception Cause: {}", cause.toString(), cause);
-                                    }
-                                }
-                                // Print full stack trace for debugging
-                                log.error("Full stack trace:", exception);
-                                response.sendRedirect("/oauth2/error");
-                            })
-                            .userInfoEndpoint(userInfo -> userInfo.userService(oauth2UserService()))
-                            .successHandler((request, response, authentication) -> {
-                                log.debug("OAuth2 authentication successful: {}", authentication);
-                                response.sendRedirect("/oauth2/success");
-                            });
-                })
-                .authorizeHttpRequests(requests -> {
-                    log.debug("Configuring HTTP request authorization rules");
-                    requests
-                            .requestMatchers(HttpMethod.POST, "/auth/login").permitAll()
-                            .requestMatchers(HttpMethod.POST, "/auth/register").permitAll()
-                            .requestMatchers(HttpMethod.OPTIONS, "/**").permitAll()
-                            .requestMatchers("/oauth2/authorization/**").permitAll()
-                            .requestMatchers("/oauth2/success").authenticated()
-                            .requestMatchers("/oauth2/error").permitAll()
-                            .requestMatchers("/login/oauth2/code/**").permitAll()
-                            .anyRequest().authenticated();
-                    log.debug("HTTP request authorization rules configured");
-                });
+            })
+            .authorizeHttpRequests(requests -> {
+                log.debug("Configuring HTTP request authorization rules");
+                requests
+                        .requestMatchers(HttpMethod.POST, "/auth/login").permitAll()
+                        .requestMatchers(HttpMethod.POST, "/auth/register").permitAll()
+                        .requestMatchers(HttpMethod.OPTIONS, "/**").permitAll()
+                        .requestMatchers("/oauth2/authorization/**").permitAll()
+                        .requestMatchers("/oauth2/success").authenticated()
+                        .requestMatchers("/oauth2/error").permitAll()
+                        .requestMatchers("/login/oauth2/code/**").permitAll()
+                        .anyRequest().authenticated();
+                log.debug("HTTP request authorization rules configured");
+            });
 
         return http.build();
     }

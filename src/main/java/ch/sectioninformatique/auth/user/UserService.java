package ch.sectioninformatique.auth.user;

import lombok.RequiredArgsConstructor;
import lombok.extern.slf4j.Slf4j;
<<<<<<< HEAD
=======

import org.springframework.beans.factory.annotation.Autowired;
import org.springframework.http.HttpStatus;
>>>>>>> 50447d9b
import org.springframework.security.crypto.password.PasswordEncoder;
import org.springframework.stereotype.Service;
import org.springframework.transaction.annotation.Transactional;

import ch.sectioninformatique.auth.app.exceptions.InvalidCredentialsException;
import ch.sectioninformatique.auth.app.exceptions.UserAlreadyExistsException;
import ch.sectioninformatique.auth.app.exceptions.UserAlreadyManagerException;
import ch.sectioninformatique.auth.app.exceptions.UserAlreadyRegularException;
import ch.sectioninformatique.auth.app.exceptions.UserHasLowerRightsException;
import ch.sectioninformatique.auth.app.exceptions.UserNotFoundException;
import ch.sectioninformatique.auth.app.exceptions.RoleNotFoundException;
import ch.sectioninformatique.auth.app.exceptions.UserAlreadyAdminException;
import ch.sectioninformatique.auth.auth.CredentialsDto;
import ch.sectioninformatique.auth.auth.PasswordUpdateDto;
import ch.sectioninformatique.auth.auth.SignUpDto;
import ch.sectioninformatique.auth.security.Role;
import ch.sectioninformatique.auth.security.RoleEnum;
import ch.sectioninformatique.auth.security.RoleRepository;
import jakarta.persistence.EntityManager;

import org.springframework.security.core.Authentication;
import org.springframework.security.core.context.SecurityContextHolder;
import org.springframework.security.core.userdetails.UsernameNotFoundException;

import java.nio.CharBuffer;
import java.util.Optional;

import java.util.ArrayList;
import java.util.List;

import org.hibernate.Session;

/**
 * Service class for managing user-related operations.
 * This class provides functionality for:
 * - User authentication and registration
 * - User role management (promotion, revocation)
 * - User deletion
 * - Azure user integration
 * - User search and retrieval
 */
@RequiredArgsConstructor
@Service
@Slf4j
public class UserService {

    /** EntityManager for database operations */
    @Autowired
    private EntityManager entityManager;

    /** Repository for user data access */
    @Autowired
    private final UserRepository userRepository;

    /** Encoder for password hashing */
    private final PasswordEncoder passwordEncoder;

    /** Repository for role data access */
    private final RoleRepository roleRepository;

    /** Mapper for converting between User entities and DTOs */
    private final UserMapper userMapper;

    /**
     * Authenticates a user with their credentials.
     *
     * @param credentialsDto The user's login credentials
     * @return UserDto containing the authenticated user's information
     * @throws InvalidCredentialsException if the user is not found or the password is invalid
     */
    public UserDto login(CredentialsDto credentialsDto) {
        User user = userRepository.findByLogin(credentialsDto.login())
                .orElseThrow(() -> new InvalidCredentialsException());

        if (passwordEncoder.matches(CharBuffer.wrap(credentialsDto.password()), user.getPassword())) {
            return userMapper.toUserDto(user);
        }
        throw new InvalidCredentialsException();
    }

    /**
     * Authenticates a user refreshing his login.
     *
     * @param login The user's login
     * @return UserDto containing the authenticated user's information
<<<<<<< HEAD
     * @throws InvalidCredentialsException if the user is not found 
=======
     * @throws AppException if the user is not found
>>>>>>> 50447d9b
     */
    public UserDto refreshLogin(String login) {
        User user = userRepository.findByLogin(login)
                .orElseThrow(() -> new InvalidCredentialsException());
        return userMapper.toUserDto(user);
    }

    /**
     * Registers a new user in the system.
     * This method:
     * - Checks if the login is already taken
     * - Encodes the password
     * - Assigns the default USER role
     * - Saves the user to the database
     *
     * @param userDto The user registration data
     * @return UserDto containing the created user's information
     * @throws UserAlreadyExistsException if the login already exists 
     * @throws RoleNotFoundException if the role isn't found
     */
    public UserDto register(SignUpDto userDto) {
        Optional<User> optionalUser = userRepository.findByLogin(userDto.login());
                
        if (optionalUser.isPresent()) {
            throw new UserAlreadyExistsException(optionalUser.get().getLogin());
        }

        User user = userMapper.signUpToUser(userDto);
        user.setPassword(passwordEncoder.encode(CharBuffer.wrap(userDto.password())));

        // Add default USER role
        Role userRole = roleRepository.findByName(RoleEnum.USER)
                .orElseThrow(() -> new RoleNotFoundException(RoleEnum.USER));

        user.setMainRole(userRole);

        User savedUser = userRepository.save(user);
        return userMapper.toUserDto(savedUser);
    }

    /**
     * Update the User Password
     * 
     * @param login       The user email
     * @param newPassword A password Dto who contain bothe the old password for
     *                    verification and the new for update
     */
    @Transactional
    public void updatePassword(String login, PasswordUpdateDto passwords) {

        User user = userRepository.findByLogin(login)
                .orElseThrow(() -> new AppException("Invalid credentials", HttpStatus.UNAUTHORIZED));

        if (passwordEncoder.matches(CharBuffer.wrap(passwords.oldPassword()), user.getPassword()) == false) {
            throw new AppException("Invalid credentials", HttpStatus.UNAUTHORIZED);
        }

        String encodedPassword = passwordEncoder.encode(CharBuffer.wrap(passwords.newPassword()));
        user.setPassword(encodedPassword);
    }

    /**
     * Finds a user by their login.
     * This method includes detailed logging for debugging purposes.
     *
     * @param login The user's login
     * @return UserDto containing the user's information
     * @throws UserNotFoundException if the user is not found
     */
    public UserDto findByLogin(String login) {
        log.debug("Searching for user with login: {}", login);

        Optional<User> userOptional = userRepository.findByLogin(login);
        log.debug("User found in database: {}", userOptional.isPresent());

        User user = userOptional
                .orElseThrow(() -> {
                    log.error("User not found with login: {}", login);
                    return new UserNotFoundException(login);
                });

        log.debug("User details - ID: {}, FirstName: {}, LastName: {}, Roles: {}",
                user.getId(), user.getFirstName(), user.getLastName(),
                user.getMainRole());

        UserDto userDto = userMapper.toUserDto(user);
        log.debug("Mapped to UserDto - ID: {}, FirstName: {}, LastName: {}, Role: {}",
                userDto.getId(), userDto.getFirstName(), userDto.getLastName(), userDto.getMainRole());

        return userDto;
    }

    /**
     * Retrieves all users who are not soft-deleted in the system.
     *
     * @return List of all User entities, excluding soft-deleted
     */
    public List<User> allUsers() {
        Session session = entityManager.unwrap(Session.class);
        session.enableFilter("deletedFilter").setParameter("isDeleted", false);
        List<User> users = new ArrayList<>();
        userRepository.findAll().forEach(users::add);
        return users;
    }

    /**
     * Retrieves all users including soft-deleted ones.
     *
     * @return List of all User entities including soft-deleted
     */
    public List<User> allWithDeletedUsers() {
        List<User> users = new ArrayList<>();
        userRepository.findAllWithDeleted().forEach(users::add);
        return users;
    }

    /**
     * Retrieves only soft-deleted users.
     *
     * @return List of soft-deleted User entities
     */
    public List<User> deletedUsers() {
        Session session = entityManager.unwrap(Session.class);
        session.enableFilter("deletedFilter").setParameter("isDeleted", true);
        List<User> users = new ArrayList<>();
        userRepository.findAllDeleted().forEach(users::add);
        return users;
    }

    /**
     * Restore a soft deleted user
     * 
     * @param userId
     * @return
     */
    public UserDto restoreDeletedUser(Long userId) {
        User user = userRepository.findByIdDeleted(userId)
                .orElseThrow(() -> new RuntimeException("User not found"));
        user.setDeleted(false);
        userRepository.save(user);
        return userMapper.toUserDto(user);
    }

    /**
     * Promotes a user to the manager role.
     * This operation:
     * - Verifies the user exists
     * - Checks if the user is already an manager or admin
     * - Removes existing roles and assigns the manager role
     *
     * @param userId The ID of the user to promote
     * @return UserDto containing the updated user's information
     * @throws UserNotFoundException if the user is not found
     * @throws UserAlreadyManagerException if the user is alreydy a manager
     * @throws UserAlreadyAdminException if the user is alreydy an admin
     * @throws RoleNotFoundException if the role is not found
     */
    public UserDto promoteToManager(Long userId) {
        User user = userRepository.findById(userId)
                .orElseThrow(() -> new UserNotFoundException(userId.toString()));

        if (user.getMainRole().getName().equals(RoleEnum.MANAGER)) {
            throw new UserAlreadyManagerException(user.getLogin());
        }

        if (user.getMainRole().getName().equals(RoleEnum.ADMIN)) {
            throw new UserAlreadyAdminException(user.getLogin());
        }

        Role managerRole = roleRepository.findByName(RoleEnum.MANAGER)
                .orElseThrow(() -> new RoleNotFoundException(RoleEnum.MANAGER));

        user.setMainRole(managerRole);
        userRepository.save(user);
        return userMapper.toUserDto(user);
    }

    /**
     * Revokes the manager role from a user.
     * This operation:
     * - Verifies the user exists
     * - Checks if the user is already a regular user or admin
     * - Removes existing roles and assigns the user role
     *
     * @param userId The ID of the user to revoke the manager role from
     * @throws RuntimeException if the user is not found, already a user, or the
     *                          user role is not found
     */
    public UserDto revokeManagerRole(Long userId) {
        User user = userRepository.findById(userId)
                .orElseThrow(() -> new UserNotFoundException(userId.toString()));

        if (user.getMainRole().getName().equals(RoleEnum.USER)) {
            throw new UserAlreadyRegularException(user.getLogin());
        }

        Role userRole = roleRepository.findByName(RoleEnum.USER)
                .orElseThrow(() -> new RoleNotFoundException(RoleEnum.USER));

        user.setMainRole(userRole);
        userRepository.save(user);

        return userMapper.toUserDto(user);
    }

    /**
     * Promotes a user to the admin role.
     * This operation:
     * - Verifies the user exists
     * - Checks if the user is already a admin
     * - Removes existing roles and assigns the admin role
     *
     * @param userId The ID of the user to promote
     * @return UserDto containing the updated user's information
     * @throws RuntimeException if the user is not found, already a admin, or the
     *                          admin role is not found
     */
    public UserDto promoteToAdmin(Long userId) {
<<<<<<< HEAD
    User user = userRepository.findById(userId)
        .orElseThrow(() -> new UserNotFoundException(userId.toString()));

    if (user.getMainRole().getName().equals(RoleEnum.ADMIN)) {
        throw new UserAlreadyAdminException(user.getLogin());
    }

    Role adminRole = roleRepository.findByName(RoleEnum.ADMIN)
        .orElseThrow(() -> new RoleNotFoundException(RoleEnum.ADMIN));
=======
        User user = userRepository.findById(userId)
                .orElseThrow(() -> new AppException("User not found", HttpStatus.NOT_FOUND));

        if (user.getMainRole().getName().equals(RoleEnum.ADMIN)) {
            throw new AppException("The user is already an admin", HttpStatus.CONFLICT);
        }

        Role adminRole = roleRepository.findByName(RoleEnum.ADMIN)
                .orElseThrow(() -> new AppException("Admin role not found", HttpStatus.INTERNAL_SERVER_ERROR));
>>>>>>> 50447d9b

        user.setMainRole(adminRole);
        userRepository.save(user);
        return userMapper.toUserDto(user);
    }

    /**
     * Downgrades a admin to an manager role.
     * This operation:
     * - Verifies the user exists
     * - Checks if the user is already an manager or has lower rights
     * - Removes existing roles and assigns the manager role
     *
     * @param userId The ID of the user to downgrade
     * @throws RuntimeException if the user is not found, already an manager, or the
     *                          manager role is not found
     */
    public UserDto downgradeAdminRole(Long userId) {
        User user = userRepository.findById(userId)
                .orElseThrow(() -> new UserNotFoundException(userId.toString()));

        if (user.getMainRole().getName().equals(RoleEnum.USER)) {
            throw new UserHasLowerRightsException(user.getLogin());
        }
        if (user.getMainRole().getName().equals(RoleEnum.MANAGER)) {
            throw new UserAlreadyManagerException(user.getLogin());
        }

        Role managerRole = roleRepository.findByName(RoleEnum.MANAGER)
                .orElseThrow(() -> new RoleNotFoundException(RoleEnum.MANAGER));

        user.setMainRole(managerRole);
        userRepository.save(user);

        return userMapper.toUserDto(user);
    }

    /**
     * Revokes the admin role from a user.
     * This operation:
     * - Verifies the user exists
     * - Checks if the user is already a regular user
     * - Removes existing roles and assigns the user role
     *
     * @param userId The ID of the user to revoke the admin role from
     * @throws RuntimeException if the user is not found, already a user, or the
     *                          user role is not found
     */
    public UserDto revokeAdminRole(Long userId) {
<<<<<<< HEAD
    User user = userRepository.findById(userId)
        .orElseThrow(() -> new UserNotFoundException(userId.toString()));

    if (user.getMainRole().getName().equals(RoleEnum.USER)) {
        throw new UserAlreadyRegularException(user.getLogin());
    }

    Role userRole = roleRepository.findByName(RoleEnum.USER)
        .orElseThrow(() -> new RoleNotFoundException(RoleEnum.USER));
=======
        User user = userRepository.findById(userId)
                .orElseThrow(() -> new AppException("User not found", HttpStatus.NOT_FOUND));

        if (user.getMainRole().getName().equals(RoleEnum.USER)) {
            throw new AppException("The user is already a user", HttpStatus.CONFLICT);
        }

        Role userRole = roleRepository.findByName(RoleEnum.USER)
                .orElseThrow(() -> new AppException("User role not found", HttpStatus.INTERNAL_SERVER_ERROR));
>>>>>>> 50447d9b

        user.setMainRole(userRole);
        userRepository.save(user);

        return userMapper.toUserDto(user);
    }

    /**
     * Checks if an actor can perform an action on a target based on their roles.
     * The hierarchy is:
     * - ADMIN can perform actions on all roles
     * - MANGER can perform actions on USER and MANAGER roles
     * - USER cannot perform actions on any role
     *
     * @param actorRole  The role of the actor performing the action
     * @param targetRole The role of the target of the action
     * @return true if the actor can perform the action, false otherwise
     */
    private boolean canPerformAction(RoleEnum actorRole, RoleEnum targetRole) {
        switch (actorRole) {
            case ADMIN:
                return true;
            case MANAGER:
                if (targetRole == RoleEnum.ADMIN) {
                    return false;
                }
                return true;
            case USER:
                return false;
            default:
                return false;
        }
    }

    /**
     * Soft-deletes a user from the system.
     * This operation:
     * - Verifies the user exists
     * - Checks if the authenticated user has sufficient permissions
     * - Soft-deletes the user
     *
     * @param userId The ID of the user to delete
     * @return The deleted User entity, or null if deletion was successful
     * @throws RuntimeException if the user is not found or the authenticated user
     *                          lacks permissions
     */
    public UserDto deleteUser(Long userId) {
        // Get the user to delete
<<<<<<< HEAD
    User userToDelete = userRepository.findById(userId)
        .orElseThrow(() -> new UserNotFoundException(userId.toString()));
=======
        User userToDelete = userRepository.findById(userId)
                .orElseThrow(() -> new AppException("User not found", HttpStatus.NOT_FOUND));

        // Get the authenticated user (the actor)
        Authentication authentication = SecurityContextHolder.getContext().getAuthentication();
        UserDto authenticatedUser = (UserDto) authentication.getPrincipal();

        // Get the full user entity for the authenticated user
        User authenticatedUserEntity = userRepository.findByLogin(authenticatedUser.getLogin())
                .orElseThrow(() -> new AppException("Authenticated user not found", HttpStatus.NOT_FOUND));

        // Check if the action is authorized
        if (!canPerformAction(authenticatedUserEntity.getMainRole().getName(), userToDelete.getMainRole().getName())) {
            throw new AppException("You don't have the necessary rights to perform this action",
                    HttpStatus.UNAUTHORIZED);
        }

        // Delete the user
        userRepository.delete(userToDelete);
        return userMapper.toUserDto(userToDelete);
    }

    /**
     * Permanently deletes a user from the system.
     * This operation:
     * - Verifies the user exists
     * - Checks if the authenticated user has sufficient permissions
     * - Permanently deletes the user
     *
     * @param userId The ID of the user to permanently delete
     * @return The deleted User entity, or null if deletion was successful
     * @throws RuntimeException if the user is not found or the authenticated user
     *                          lacks permissions
     */
    public UserDto deletePermanentUser(Long userId) {
        // Get the user to delete
        User userToDelete = userRepository.findById(userId)
                .orElseThrow(() -> new AppException("User not found", HttpStatus.NOT_FOUND));
>>>>>>> 50447d9b

        // Get the authenticated user (the actor)
        Authentication authentication = SecurityContextHolder.getContext().getAuthentication();
        UserDto authenticatedUser = (UserDto) authentication.getPrincipal();

        // Get the full user entity for the authenticated user
<<<<<<< HEAD
    User authenticatedUserEntity = userRepository.findByLogin(authenticatedUser.getLogin())
        .orElseThrow(() -> new UserNotFoundException(authenticatedUser.getLogin()));

        // Check if the action is authorized
        if (!canPerformAction(authenticatedUserEntity.getMainRole().getName(), userToDelete.getMainRole().getName())) {
            throw new UserHasLowerRightsException(authenticatedUserEntity.getLogin());
=======
        User authenticatedUserEntity = userRepository.findByLogin(authenticatedUser.getLogin())
                .orElseThrow(() -> new AppException("Authenticated user not found", HttpStatus.NOT_FOUND));

        // Check if the action is authorized
        if (!canPerformAction(authenticatedUserEntity.getMainRole().getName(), userToDelete.getMainRole().getName())) {
            throw new AppException("You don't have the necessary rights to perform this action", HttpStatus.FORBIDDEN);
>>>>>>> 50447d9b
        }

        // Delete the user
        userRepository.deletePermanentlyById(userId);
        return userMapper.toUserDto(userToDelete);
    }

    /**
     * Creates a new user from Azure authentication.
     * This method:
     * - Checks if the user already exists
     * - Creates a new user with Azure data if they don't exist
     * - Assigns the default USER role
     * - Generates a temporary password
     *
     * @param userDto The user data from Azure
     * @return UserDto containing the created user's information
     * @throws RoleNotFoundException if the default role is not found
     */
    public UserDto createAzureUser(UserDto userDto) {
        log.debug("Creating new Azure user: {}", userDto.getLogin());

        // Check if user already exists
        if (userRepository.existsByLogin(userDto.getLogin())) {
            log.debug("User already exists: {}", userDto.getLogin());
            return findByLogin(userDto.getLogin());
        }

        // Create new user
        User user = User.builder()
                .login(userDto.getLogin())
                .firstName(userDto.getFirstName())
                .lastName(userDto.getLastName())
                .password(passwordEncoder.encode("AzureUser" + System.currentTimeMillis())) // Temporary password
                .build();

        // Add default USER role
        Role userRole = roleRepository.findByName(RoleEnum.USER)
                .orElseThrow(() -> new RoleNotFoundException(RoleEnum.USER));
        user.setMainRole(userRole);

        // Save the user
        User savedUser = userRepository.save(user);
        log.debug("Azure user created successfully: {}", savedUser.getLogin());

        return userMapper.toUserDto(savedUser);
    }
}<|MERGE_RESOLUTION|>--- conflicted
+++ resolved
@@ -2,12 +2,6 @@
 
 import lombok.RequiredArgsConstructor;
 import lombok.extern.slf4j.Slf4j;
-<<<<<<< HEAD
-=======
-
-import org.springframework.beans.factory.annotation.Autowired;
-import org.springframework.http.HttpStatus;
->>>>>>> 50447d9b
 import org.springframework.security.crypto.password.PasswordEncoder;
 import org.springframework.stereotype.Service;
 import org.springframework.transaction.annotation.Transactional;
@@ -28,6 +22,7 @@
 import ch.sectioninformatique.auth.security.RoleRepository;
 import jakarta.persistence.EntityManager;
 
+import org.springframework.beans.factory.annotation.Autowired;
 import org.springframework.security.core.Authentication;
 import org.springframework.security.core.context.SecurityContextHolder;
 import org.springframework.security.core.userdetails.UsernameNotFoundException;
@@ -93,11 +88,7 @@
      *
      * @param login The user's login
      * @return UserDto containing the authenticated user's information
-<<<<<<< HEAD
      * @throws InvalidCredentialsException if the user is not found 
-=======
-     * @throws AppException if the user is not found
->>>>>>> 50447d9b
      */
     public UserDto refreshLogin(String login) {
         User user = userRepository.findByLogin(login)
@@ -149,10 +140,10 @@
     public void updatePassword(String login, PasswordUpdateDto passwords) {
 
         User user = userRepository.findByLogin(login)
-                .orElseThrow(() -> new AppException("Invalid credentials", HttpStatus.UNAUTHORIZED));
+                .orElseThrow(() -> new InvalidCredentialsException());
 
         if (passwordEncoder.matches(CharBuffer.wrap(passwords.oldPassword()), user.getPassword()) == false) {
-            throw new AppException("Invalid credentials", HttpStatus.UNAUTHORIZED);
+            throw new InvalidCredentialsException();
         }
 
         String encodedPassword = passwordEncoder.encode(CharBuffer.wrap(passwords.newPassword()));
@@ -316,7 +307,6 @@
      *                          admin role is not found
      */
     public UserDto promoteToAdmin(Long userId) {
-<<<<<<< HEAD
     User user = userRepository.findById(userId)
         .orElseThrow(() -> new UserNotFoundException(userId.toString()));
 
@@ -326,17 +316,6 @@
 
     Role adminRole = roleRepository.findByName(RoleEnum.ADMIN)
         .orElseThrow(() -> new RoleNotFoundException(RoleEnum.ADMIN));
-=======
-        User user = userRepository.findById(userId)
-                .orElseThrow(() -> new AppException("User not found", HttpStatus.NOT_FOUND));
-
-        if (user.getMainRole().getName().equals(RoleEnum.ADMIN)) {
-            throw new AppException("The user is already an admin", HttpStatus.CONFLICT);
-        }
-
-        Role adminRole = roleRepository.findByName(RoleEnum.ADMIN)
-                .orElseThrow(() -> new AppException("Admin role not found", HttpStatus.INTERNAL_SERVER_ERROR));
->>>>>>> 50447d9b
 
         user.setMainRole(adminRole);
         userRepository.save(user);
@@ -386,7 +365,6 @@
      *                          user role is not found
      */
     public UserDto revokeAdminRole(Long userId) {
-<<<<<<< HEAD
     User user = userRepository.findById(userId)
         .orElseThrow(() -> new UserNotFoundException(userId.toString()));
 
@@ -396,17 +374,6 @@
 
     Role userRole = roleRepository.findByName(RoleEnum.USER)
         .orElseThrow(() -> new RoleNotFoundException(RoleEnum.USER));
-=======
-        User user = userRepository.findById(userId)
-                .orElseThrow(() -> new AppException("User not found", HttpStatus.NOT_FOUND));
-
-        if (user.getMainRole().getName().equals(RoleEnum.USER)) {
-            throw new AppException("The user is already a user", HttpStatus.CONFLICT);
-        }
-
-        Role userRole = roleRepository.findByName(RoleEnum.USER)
-                .orElseThrow(() -> new AppException("User role not found", HttpStatus.INTERNAL_SERVER_ERROR));
->>>>>>> 50447d9b
 
         user.setMainRole(userRole);
         userRepository.save(user);
@@ -455,25 +422,20 @@
      */
     public UserDto deleteUser(Long userId) {
         // Get the user to delete
-<<<<<<< HEAD
     User userToDelete = userRepository.findById(userId)
         .orElseThrow(() -> new UserNotFoundException(userId.toString()));
-=======
-        User userToDelete = userRepository.findById(userId)
-                .orElseThrow(() -> new AppException("User not found", HttpStatus.NOT_FOUND));
 
         // Get the authenticated user (the actor)
         Authentication authentication = SecurityContextHolder.getContext().getAuthentication();
         UserDto authenticatedUser = (UserDto) authentication.getPrincipal();
 
         // Get the full user entity for the authenticated user
-        User authenticatedUserEntity = userRepository.findByLogin(authenticatedUser.getLogin())
-                .orElseThrow(() -> new AppException("Authenticated user not found", HttpStatus.NOT_FOUND));
+    User authenticatedUserEntity = userRepository.findByLogin(authenticatedUser.getLogin())
+        .orElseThrow(() -> new UserNotFoundException(authenticatedUser.getLogin()));
 
         // Check if the action is authorized
         if (!canPerformAction(authenticatedUserEntity.getMainRole().getName(), userToDelete.getMainRole().getName())) {
-            throw new AppException("You don't have the necessary rights to perform this action",
-                    HttpStatus.UNAUTHORIZED);
+            throw new UserHasLowerRightsException(authenticatedUserEntity.getLogin());
         }
 
         // Delete the user
@@ -496,29 +458,19 @@
     public UserDto deletePermanentUser(Long userId) {
         // Get the user to delete
         User userToDelete = userRepository.findById(userId)
-                .orElseThrow(() -> new AppException("User not found", HttpStatus.NOT_FOUND));
->>>>>>> 50447d9b
+                .orElseThrow(() -> new UserNotFoundException(userId.toString()));
 
         // Get the authenticated user (the actor)
         Authentication authentication = SecurityContextHolder.getContext().getAuthentication();
         UserDto authenticatedUser = (UserDto) authentication.getPrincipal();
 
         // Get the full user entity for the authenticated user
-<<<<<<< HEAD
-    User authenticatedUserEntity = userRepository.findByLogin(authenticatedUser.getLogin())
-        .orElseThrow(() -> new UserNotFoundException(authenticatedUser.getLogin()));
+        User authenticatedUserEntity = userRepository.findByLogin(authenticatedUser.getLogin())
+                .orElseThrow(() -> new UserNotFoundException(authenticatedUser.getLogin()));
 
         // Check if the action is authorized
         if (!canPerformAction(authenticatedUserEntity.getMainRole().getName(), userToDelete.getMainRole().getName())) {
-            throw new UserHasLowerRightsException(authenticatedUserEntity.getLogin());
-=======
-        User authenticatedUserEntity = userRepository.findByLogin(authenticatedUser.getLogin())
-                .orElseThrow(() -> new AppException("Authenticated user not found", HttpStatus.NOT_FOUND));
-
-        // Check if the action is authorized
-        if (!canPerformAction(authenticatedUserEntity.getMainRole().getName(), userToDelete.getMainRole().getName())) {
-            throw new AppException("You don't have the necessary rights to perform this action", HttpStatus.FORBIDDEN);
->>>>>>> 50447d9b
+            throw new UserHasLowerRightsException(authenticatedUser.getLogin());
         }
 
         // Delete the user

--- conflicted
+++ resolved
@@ -234,27 +234,4 @@
         }
         return true;
     }
-<<<<<<< HEAD
-=======
-
-    /**
-     * Returns the Main role assigned to the user.
-     * This method assumes the user has at least one role.
-     *
-     * @return The main role
-     */
-    public Role getMainRole() {
-        return mainRole;
-    }
-
-    /**
-     * Adds a new main role to the user.
-     *
-     * @param role The main role to set for the user
-     */
-    public void setMainRole(Role role) {
-        mainRole = role;
-    }
-
->>>>>>> 50447d9b
 }
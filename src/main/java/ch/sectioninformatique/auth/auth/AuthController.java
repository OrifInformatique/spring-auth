--- conflicted
+++ resolved
@@ -87,21 +87,12 @@
     /**
      * Change the password of the User
      * 
-<<<<<<< HEAD
-     * @param password A password Dto who contain bothe the old password for verification and the new for update
-     * @return ResponseEntity containing a confirmation message
-     */
-    @PreAuthorize("isAuthenticated()")
-    @PutMapping("/set-password")
-    public ResponseEntity<?> setPassword(@RequestBody @Valid NewPasswordDto password) {
-=======
      * @param passwords A password Dto who contain both the old password for verification and the new for update
      * @return ResponseEntity containing a confirmation message
      */
     @PreAuthorize("isAuthenticated()")
     @PutMapping("/update-password")
     public ResponseEntity<?> updatePassword(@RequestBody @Valid PasswordUpdateDto passwords) {
->>>>>>> e96b614e
         Authentication authentication = SecurityContextHolder
                 .getContext()
                 .getAuthentication();
@@ -112,14 +103,8 @@
             return ResponseEntity.status(HttpStatus.UNAUTHORIZED).body("Invalid token");
         }
 
-<<<<<<< HEAD
-        userService.updatePassword(currentUser.getLogin(), password); // store securely (hashed!)
-
-        return ResponseEntity.ok(Map.of("message", "Password set successfully"));
-=======
         userService.updatePassword(currentUser.getLogin(), passwords); // store securely (hashed!)
 
         return ResponseEntity.ok(Map.of("message", "Password updated successfully"));
->>>>>>> e96b614e
     }
 }
--- conflicted
+++ resolved
@@ -1013,11 +1013,7 @@
         }
 
         /**
-<<<<<<< HEAD
-         * Test the /auth/set-password endpoint with real data.
-=======
          * Test the /auth/update-password endpoint with real data.
->>>>>>> e96b614e
          * This test performs a set password request and expects a successful response.
          * The response is saved to a file for use in other tests.
          *
@@ -1030,15 +1026,9 @@
 
                 String token = userAuthenticationProvider.createToken(userDto);
 
-<<<<<<< HEAD
-                MvcResult result = mockMvc.perform(put("/auth/set-password")
-                                .contentType(MediaType.APPLICATION_JSON)
-                                 .content("{\"newPassword\":\"TestNewPassword\"}")
-=======
                 MvcResult result = mockMvc.perform(put("/auth/update-password")
                                 .contentType(MediaType.APPLICATION_JSON)
                                  .content("{\"oldPassword\":\"Test1234!\", \"newPassword\":\"TestNewPassword\"}")
->>>>>>> e96b614e
                                 .header("Authorization", "Bearer " + token))
                                 .andExpect(status().isOk())
                                 .andExpect(jsonPath("$.message").exists())
@@ -1059,31 +1049,19 @@
                 String wrappedResponse = objectMapper.writerWithDefaultPrettyPrinter().writeValueAsString(responseMap);
 
                 // Save response to file
-<<<<<<< HEAD
-                Path path = Paths.get("target/test-data/auth-set-password-response.json");
-=======
                 Path path = Paths.get("target/test-data/auth-update-password-response.json");
->>>>>>> e96b614e
                 Files.createDirectories(path.getParent());
                 Files.writeString(path, wrappedResponse);
 
                 // Save token to file for later tests
-<<<<<<< HEAD
-                Path pathToken = Paths.get("target/test-data/auth-set-password-token.txt");
-=======
                 Path pathToken = Paths.get("target/test-data/auth-update-password-token.txt");
->>>>>>> e96b614e
                 Files.createDirectories(pathToken.getParent());
                 Files.writeString(pathToken, token);
         }
 
 
         /**
-<<<<<<< HEAD
-         * Test the /auth/set-password endpoint with missing body.
-=======
          * Test the /auth/update-password endpoint with missing body.
->>>>>>> e96b614e
          * This test performs a set password request with missing body and
          * expects a bad request response.
          * The response is saved to a file.
@@ -1096,11 +1074,7 @@
 
                 String token = userAuthenticationProvider.createToken(userDto);
 
-<<<<<<< HEAD
-                MvcResult result = mockMvc.perform(put("/auth/set-password")
-=======
                 MvcResult result = mockMvc.perform(put("/auth/update-password")
->>>>>>> e96b614e
                                 .contentType(MediaType.APPLICATION_JSON)
                                 .header("Authorization", "Bearer " + token))
                                 .andExpect(status().isBadRequest())
@@ -1122,21 +1096,13 @@
                 String wrappedResponse = objectMapper.writerWithDefaultPrettyPrinter().writeValueAsString(responseMap);
 
                 // Save response to file
-<<<<<<< HEAD
-                Path path = Paths.get("target/test-data/auth-set-password-response-missing-body.json");
-=======
                 Path path = Paths.get("target/test-data/auth-update-password-response-missing-body.json");
->>>>>>> e96b614e
-                Files.createDirectories(path.getParent());
-                Files.writeString(path, wrappedResponse);
-        }
-
-        /**
-<<<<<<< HEAD
-         * Test the /auth/set-password endpoint with missing token.
-=======
+                Files.createDirectories(path.getParent());
+                Files.writeString(path, wrappedResponse);
+        }
+
+        /**
          * Test the /auth/update-password endpoint with missing token.
->>>>>>> e96b614e
          * This test performs a set password request with missing token and
          * expects a unauthorized response.
          * The response is saved to a file.
@@ -1146,15 +1112,9 @@
         @Test
         public void setPassword_missingToken_shouldReturnUnauthorized() throws Exception {
 
-<<<<<<< HEAD
-                MvcResult result = mockMvc.perform(put("/auth/set-password")
-                                .contentType(MediaType.APPLICATION_JSON)
-                                 .content("{\"newPassword\":\"TestNewPassword\"}"))
-=======
                 MvcResult result = mockMvc.perform(put("/auth/update-password")
                                 .contentType(MediaType.APPLICATION_JSON)
                                  .content("{\"oldPassword\":\"Test1234!\", \"newPassword\":\"TestNewPassword\"}"))
->>>>>>> e96b614e
                                 .andExpect(status().isUnauthorized())
                                 .andExpect(jsonPath("$.message").exists())
                                 .andReturn();
@@ -1174,11 +1134,7 @@
                 String wrappedResponse = objectMapper.writerWithDefaultPrettyPrinter().writeValueAsString(responseMap);
 
                 // Save response to file
-<<<<<<< HEAD
-                Path path = Paths.get("target/test-data/auth-set-password-response-missing-token.json");
-=======
                 Path path = Paths.get("target/test-data/auth-update-password-response-missing-token.json");
->>>>>>> e96b614e
                 Files.createDirectories(path.getParent());
                 Files.writeString(path, wrappedResponse);
         }

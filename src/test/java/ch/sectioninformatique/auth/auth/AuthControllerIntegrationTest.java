package ch.sectioninformatique.auth.auth;

import org.junit.jupiter.api.Tag;
import org.junit.jupiter.api.Test;
import org.springframework.beans.factory.annotation.Autowired;
import org.springframework.boot.test.autoconfigure.restdocs.AutoConfigureRestDocs;
import org.springframework.boot.test.autoconfigure.web.servlet.AutoConfigureMockMvc;
import org.springframework.boot.test.context.SpringBootTest;
import org.springframework.http.MediaType;
import org.springframework.http.ResponseEntity;
import org.springframework.test.web.servlet.MockMvc;
import org.springframework.test.web.servlet.MvcResult;
<<<<<<< HEAD
import org.springframework.test.web.servlet.ResultActions;
=======
import org.springframework.transaction.annotation.Transactional;
>>>>>>> 50447d9b

import com.fasterxml.jackson.databind.ObjectMapper;

import ch.sectioninformatique.auth.AuthApplication;
import ch.sectioninformatique.auth.security.UserAuthenticationProvider;
import ch.sectioninformatique.auth.user.UserDto;
import ch.sectioninformatique.auth.user.UserService;
import reactor.core.publisher.Mono;

import java.nio.file.Files;
import java.nio.file.Path;
import java.nio.file.Paths;
import java.util.ArrayList;
import java.util.Map;

import static org.springframework.test.web.servlet.request.MockMvcRequestBuilders.delete;
import static org.springframework.test.web.servlet.request.MockMvcRequestBuilders.get;
import static org.springframework.test.web.servlet.request.MockMvcRequestBuilders.post;
import static org.springframework.test.web.servlet.request.MockMvcRequestBuilders.put;
import static org.junit.jupiter.api.Assertions.assertEquals;
import static org.junit.jupiter.api.Assertions.assertNotNull;
import static org.mockito.ArgumentMatchers.any;
import static org.mockito.Mockito.when;
import static org.springframework.test.web.servlet.result.MockMvcResultMatchers.jsonPath;
import static org.springframework.test.web.servlet.result.MockMvcResultMatchers.status;

import static org.springframework.restdocs.mockmvc.MockMvcRestDocumentation.document;

import static org.springframework.restdocs.operation.preprocess.Preprocessors.preprocessResponse;
import static org.springframework.restdocs.operation.preprocess.Preprocessors.preprocessRequest;
import static org.springframework.restdocs.operation.preprocess.Preprocessors.prettyPrint;

import com.fasterxml.jackson.core.type.TypeReference;

import java.util.function.Consumer;

import org.springframework.transaction.annotation.Transactional;

/**
 * Integration tests for AuthController.
 * These tests use real data and the actual application context to verify
 * the authentication endpoints.
 */
@Tag("integration")
@SpringBootTest(classes = AuthApplication.class)
@AutoConfigureMockMvc
@AutoConfigureRestDocs(outputDir = "target/generated-snippets")
public class AuthControllerIntegrationTest {

        /**
         * Helper method for performing and documenting HTTP requests in tests.
         * This reduces repetition by centralizing the request execution and REST Docs
         * generation.
         *
         * @param requestTypeString HTTP method (GET, POST, PUT, etc.)
         * @param endpoint          API endpoint to call
         * @param token             Optional JWT token for authentication
         * @param contentType       Content type for the request
         * @param expectedStatus    Expected HTTP status code (e.g. 200)
         * @param docsFileName      Name for the generated REST Docs snippet
         * @param script            Optional lambda to perform additional assertions
         * 
         * @throws Exception
         */
        private void performRequest(
                        String requestTypeString,
                        String endpoint,
                        String content,
                        String token,
                        MediaType contentType,
                        int expectedStatus,
                        String docsFileName,
                        Consumer<ResultActions> script) throws Exception {

                var requestType = get(endpoint);

                if (requestTypeString.equals("GET")) {
                        requestType = get(endpoint);
                } else if (requestTypeString.equals("POST")) {
                        requestType = post(endpoint);
                } else if (requestTypeString.equals("PUT")) {
                        requestType = put(endpoint);
                } else if (requestTypeString.equals("DELETE")) {
                        requestType = delete(endpoint);
                } else {
                        throw new IllegalArgumentException("Unsupported request type: " + requestTypeString);
                }

                // Set content only if it's not null
                if (content != null) {
                        requestType.content(content);
                }

                // Set Authorization header only if token is provided
                if (token != null) {
                        requestType.header("Authorization", "Bearer " + token);
                }

                // Set content type
                requestType.contentType(contentType);

                // Perform request
                var request = mockMvc.perform(requestType)
                                .andExpect(status().is(expectedStatus));

                // Execute any additional assertions provided in the lambda
                if (script != null) {
                        script.accept(request);
                }

                // Generate a REST Docs snippet for the request/response pair
                request.andDo(document("auth/" + docsFileName, preprocessRequest(prettyPrint()),
                                preprocessResponse(prettyPrint())));

        }

        /** MockMvc instance for performing HTTP requests in tests. */
        @Autowired
        private MockMvc mockMvc;

        /** UserAuthenticationProvider instance for managing user authentication. */
        @Autowired
        private UserAuthenticationProvider userAuthenticationProvider;

        @Autowired
        private UserService userService;

        /**
         * Test: POST /tests/login
         *
         * Mock a user log in successfull with valid credentials.
         */
        @Test
        @Transactional
        public void login_withRealData_shouldReturnSuccess() throws Exception {
<<<<<<< HEAD
=======
                MvcResult result = mockMvc.perform(post("/auth/login")
                                .contentType(MediaType.APPLICATION_JSON)
                                .content(
                                                "{\"login\":\"test.user@test.com\", \"password\":\"Test1234!\"}"))
                                .andExpect(status().isOk())
                                .andExpect(jsonPath("$.id").isNotEmpty())
                                .andExpect(jsonPath("$.firstName").value("Test"))
                                .andExpect(jsonPath("$.lastName").value("User"))
                                .andExpect(jsonPath("$.login").value("test.user@test.com"))
                                .andExpect(jsonPath("$.mainRole").value("USER"))
                                .andExpect(jsonPath("$.token").isNotEmpty()) // Verify token present and not empty
                                .andExpect(jsonPath("$.refreshToken").isNotEmpty()) // Verify refreshToken present and
                                                                                    // not empty
                                .andReturn();
>>>>>>> 50447d9b

                performRequest(
                                "POST",
                                "/auth/login",
                                "{\"login\":\"test.user@test.com\", \"password\":\"Test1234!\"}",
                                null,
                                MediaType.APPLICATION_JSON,
                                200,
                                "login",
                                null);
        }

        /**
         * Test: POST /tests/login
         *
         * Mock a user log in without login and test the excetpion.
         */
        @Test
        @Transactional
        public void login_missingLogin_shouldReturnBadRequest() throws Exception {

                performRequest(
                                "POST",
                                "/auth/login",
                                "{\"password\":\"Test1234!\"}",
                                null,
                                MediaType.APPLICATION_JSON,
                                400,
                                "login-missing-login",
                                request -> {
                                        try {
                                                request.andExpect(jsonPath("$.message").exists());
                                        } catch (Exception e) {
                                                throw new RuntimeException(e);
                                        }
                                });
        }

        /**
         * Test: POST /tests/login
         *
         * Mock a user log in without password and test the excetpion.
         */
        @Test
        @Transactional
        public void login_missingPassword_shouldReturnBadRequest() throws Exception {

                performRequest(
                                "POST",
                                "/auth/login",
                                "{\"login\":\"test.user@test.com\"}",
                                null,
                                MediaType.APPLICATION_JSON,
                                400,
                                "login-missing-password",
                                request -> {
                                        try {
                                                request.andExpect(jsonPath("$.message").exists());
                                        } catch (Exception e) {
                                                throw new RuntimeException(e);
                                        }
                                });
        }

        /**
         * Test: POST /tests/login
         *
         * Mock a user log in with invalid email format and test the excetpion.
         */
        @Test
        @Transactional
        public void login_invalidEmailFormat_shouldReturnBadRequest() throws Exception {

                performRequest(
                                "POST",
                                "/auth/login",
                                "{\"login\":\"invalid-email-format\", \"password\":\"Test1234!\"}",
                                null,
                                MediaType.APPLICATION_JSON,
                                400,
                                "login-invalid-email-format",
                                request -> {
                                        try {
                                                request.andExpect(jsonPath("$.message").exists());
                                        } catch (Exception e) {
                                                throw new RuntimeException(e);
                                        }
                                });
        }

        /**
         * Test the /auth/login endpoint with empty body.
         * This test performs a login request with empty body and expects a bad request
         * response.
         * The response is saved to a file.
         *
         * @throws Exception if an error occurs during the test
         */
        @Test
        public void login_emptyBody_shouldReturnBadRequest() throws Exception {
                MvcResult result = mockMvc.perform(post("/auth/login")
                                .contentType(MediaType.APPLICATION_JSON)
                                .content(""))
                                .andExpect(status().isBadRequest())
                                .andExpect(jsonPath("$.message").exists())
                                .andReturn();

                String responseBody = result.getResponse().getContentAsString();
                int status = result.getResponse().getStatus();

                // Parse original response body
                ObjectMapper objectMapper = new ObjectMapper();
                Map<String, Object> responseMap = objectMapper.readValue(responseBody, new TypeReference<>() {
                });

                // Add status code
                responseMap.put("status", status);

                // Serialize updated map to JSON
                String wrappedResponse = objectMapper.writerWithDefaultPrettyPrinter().writeValueAsString(responseMap);

                // Save response to file
                Path path = Paths.get("target/test-data/auth-login-response-empty-body.json");
                Files.createDirectories(path.getParent());
                Files.writeString(path, wrappedResponse);
        }

        /**
         * Test the /auth/login endpoint with malformed JSON.
         * This test performs a login request with malformed JSON and expects a bad
         * request response.
         * The response is saved to a file.
         *
         * @throws Exception if an error occurs during the test
         */
        @Test
        public void login_malformedJson_shouldReturnBadRequest() throws Exception {
                MvcResult result = mockMvc.perform(post("/auth/login")
                                .contentType(MediaType.APPLICATION_JSON)
                                .content("{\"login\":\"test.user@test.com\", \"password\":\"Test1234!\""))
                                .andExpect(status().isBadRequest())
                                .andExpect(jsonPath("$.message").exists())
                                .andReturn();

                String responseBody = result.getResponse().getContentAsString();
                int status = result.getResponse().getStatus();

                // Parse original response body
                ObjectMapper objectMapper = new ObjectMapper();
                Map<String, Object> responseMap = objectMapper.readValue(responseBody, new TypeReference<>() {
                });

                // Add status code
                responseMap.put("status", status);

                // Serialize updated map to JSON
                String wrappedResponse = objectMapper.writerWithDefaultPrettyPrinter().writeValueAsString(responseMap);

                // Save response to file
                Path path = Paths.get("target/test-data/auth-login-response-malformed-json.json");
                Files.createDirectories(path.getParent());
                Files.writeString(path, wrappedResponse);
        }

        /**
         * Test the /auth/login endpoint with SQL injection attempt in login.
         * This test performs a login request with SQL injection attempt in login and
         * expects a bad request response.
         * The response is saved to a file.
         *
         * @throws Exception if an error occurs during the test
         */
        @Test
        public void login_sqlInjectionAttemptLogin_shouldReturnBadRequest() throws Exception {
                MvcResult result = mockMvc.perform(post("/auth/login")
                                .contentType(MediaType.APPLICATION_JSON)
                                .content("{\"login\":\"' OR '1'='1\", \"password\":\"Test1234!\"}"))
                                .andExpect(status().isBadRequest())
                                .andExpect(jsonPath("$.message").exists())
                                .andReturn();

                String responseBody = result.getResponse().getContentAsString();
                int status = result.getResponse().getStatus();

                // Parse original response body
                ObjectMapper objectMapper = new ObjectMapper();
                Map<String, Object> responseMap = objectMapper.readValue(responseBody, new TypeReference<>() {
                });

                // Add status code
                responseMap.put("status", status);

                // Serialize updated map to JSON
                String wrappedResponse = objectMapper.writerWithDefaultPrettyPrinter().writeValueAsString(responseMap);

                // Save response to file
                Path path = Paths.get("target/test-data/auth-login-sql-injection-attempt-login.json");
                Files.createDirectories(path.getParent());
                Files.writeString(path, wrappedResponse);
        }

        /**
         * Test the /auth/login endpoint with wrong password.
         * This test performs a login request with wrong password and expects an
         * unauthorized response.
         * The response is saved to a file.
         *
         * @throws Exception if an error occurs during the test
         */
        @Test
        public void login_wrongPassword_shouldReturnUnauthorized() throws Exception {
                MvcResult result = mockMvc.perform(post("/auth/login")
                                .contentType(MediaType.APPLICATION_JSON)
                                .content("{\"login\":\"test.user@test.com\", \"password\":\"WrongPassword!\"}"))
                                .andExpect(status().isUnauthorized())
                                .andExpect(jsonPath("$.message").exists())
                                .andReturn();

                String responseBody = result.getResponse().getContentAsString();
                int status = result.getResponse().getStatus();

                // Parse original response body
                ObjectMapper objectMapper = new ObjectMapper();
                Map<String, Object> responseMap = objectMapper.readValue(responseBody, new TypeReference<>() {
                });

                // Add status code
                responseMap.put("status", status);

                // Serialize updated map to JSON
                String wrappedResponse = objectMapper.writerWithDefaultPrettyPrinter().writeValueAsString(responseMap);

                // Save response to file
                Path path = Paths.get("target/test-data/auth-login-response-wrong-password.json");
                Files.createDirectories(path.getParent());
                Files.writeString(path, wrappedResponse);
        }

        /**
         * Test the /auth/login endpoint with non-existent user.
         * This test performs a login request with non-existent user and expects an
         * unauthorized response.
         * The response is saved to a file.
         *
         * @throws Exception if an error occurs during the test
         */
        @Test
        public void login_nonExistentUser_shouldReturnUnauthorized() throws Exception {
                MvcResult result = mockMvc.perform(post("/auth/login")
                                .contentType(MediaType.APPLICATION_JSON)
                                .content("{\"login\":\"non.existent@test.com\", \"password\":\"WrongPassword!\"}"))
                                .andExpect(status().isUnauthorized())
                                .andExpect(jsonPath("$.message").exists())
                                .andReturn();

                String responseBody = result.getResponse().getContentAsString();
                int status = result.getResponse().getStatus();

                // Parse original response body
                ObjectMapper objectMapper = new ObjectMapper();
                Map<String, Object> responseMap = objectMapper.readValue(responseBody, new TypeReference<>() {
                });

                // Add status code
                responseMap.put("status", status);

                // Serialize updated map to JSON
                String wrappedResponse = objectMapper.writerWithDefaultPrettyPrinter().writeValueAsString(responseMap);

                // Save response to file
                Path path = Paths.get("target/test-data/auth-login-response-non-existent-user.json");
                Files.createDirectories(path.getParent());
                Files.writeString(path, wrappedResponse);
        }

        /**
         * Test the /auth/login endpoint with wrong content type.
         * This test performs a login request with wrong content type and expects an
         * unsupported media type response.
         * The response is saved to a file.
         *
         * @throws Exception if an error occurs during the test
         */
        @Test
        public void login_wrongContentType_shouldReturnUnsupportedMediaType() throws Exception {
                MvcResult result = mockMvc.perform(post("/auth/login")
                                .content("{\"login\":\"test.user@test.com\", \"password\":\"Test1234!\"}"))
                                .andExpect(status().isUnsupportedMediaType())
                                .andExpect(jsonPath("$.message").exists())
                                .andReturn();

                String responseBody = result.getResponse().getContentAsString();
                int status = result.getResponse().getStatus();

                // Parse original response body
                ObjectMapper objectMapper = new ObjectMapper();
                Map<String, Object> responseMap = objectMapper.readValue(responseBody, new TypeReference<>() {
                });

                // Add status code
                responseMap.put("status", status);

                // Serialize updated map to JSON
                String wrappedResponse = objectMapper.writerWithDefaultPrettyPrinter().writeValueAsString(responseMap);

                // Save response to file
                Path path = Paths.get("target/test-data/auth-login-wrong-content-type.json");
                Files.createDirectories(path.getParent());
                Files.writeString(path, wrappedResponse);
        }

        /**
         * Test the /auth/register endpoint with real data.
         * This test performs a registration request and expects a successful response.
         * The response is saved to a file for use in other tests.
         *
         * @throws Exception if an error occurs during the test
         */
        @Test
        public void register_withRealData_shouldReturnSuccess() throws Exception {
                MvcResult result = mockMvc.perform(post("/auth/register")
                                .contentType(MediaType.APPLICATION_JSON)
                                .content(
                                                "{\"firstName\":\"Test\",\"lastName\":\"NewUser\",\"login\":\"test.newuser@test.com\", \"password\":\"testPassword\"}"))
                                .andExpect(status().isCreated())
                                .andExpect(jsonPath("$.id").isNotEmpty())
                                .andExpect(jsonPath("$.firstName").value("Test"))
                                .andExpect(jsonPath("$.lastName").value("NewUser"))
                                .andExpect(jsonPath("$.login").value("test.newuser@test.com"))
                                .andExpect(jsonPath("$.mainRole").value("USER"))
                                .andExpect(jsonPath("$.token").isNotEmpty()) // Verify token present and not empty
                                .andExpect(jsonPath("$.refreshToken").isNotEmpty()) // Verify refreshToken present and
                                                                                    // not empty
                                .andReturn();

                String responseBody = result.getResponse().getContentAsString();

                // Assert: fetch user again and verify user created
                UserDto updatedUser = userService.findByLogin("test.newuser@test.com");
                assertNotNull(updatedUser, "User should not be null after registration");
                assertEquals("Test", updatedUser.getFirstName(), "User first name should match");
                assertEquals("NewUser", updatedUser.getLastName(), "User last name should match");
                assertEquals("test.newuser@test.com", updatedUser.getLogin(), "User login should match");
                assertEquals("USER", updatedUser.getMainRole(), "User role should be USER");

                // Save response to file for later tests
                Path path = Paths.get("target/test-data/auth-register-response.json");
                Files.createDirectories(path.getParent());
                Files.writeString(path, responseBody);
        }

        /**
         * Test the /auth/register endpoint with missing first name.
         * This test performs a registration request with missing first name and
         * expects a bad request response.
         * The response is saved to a file.
         *
         * @throws Exception if an error occurs during the test
         */
        @Test
        public void register_missingFirstName_shouldReturnBadRequest() throws Exception {
                MvcResult result = mockMvc.perform(post("/auth/register")
                                .contentType(MediaType.APPLICATION_JSON)
                                .content("{\"lastName\":\"NewUser\",\"login\":\"test.newuser@test.com\", \"password\":\"testPassword\"}"))
                                .andExpect(status().isBadRequest())
                                .andExpect(jsonPath("$.message").exists())
                                .andReturn();

                String responseBody = result.getResponse().getContentAsString();
                int status = result.getResponse().getStatus();

                // Parse original response body
                ObjectMapper objectMapper = new ObjectMapper();
                Map<String, Object> responseMap = objectMapper.readValue(responseBody, new TypeReference<>() {
                });

                // Add status code
                responseMap.put("status", status);

                // Serialize updated map to JSON
                String wrappedResponse = objectMapper.writerWithDefaultPrettyPrinter().writeValueAsString(responseMap);

                // Save response to file
                Path path = Paths.get("target/test-data/auth-register-response-missing-first-name.json");
                Files.createDirectories(path.getParent());
                Files.writeString(path, wrappedResponse);
        }

        /**
         * Test the /auth/register endpoint with missing last name.
         * This test performs a registration request with missing last name and
         * expects a bad request response.
         * The response is saved to a file.
         *
         * @throws Exception if an error occurs during the test
         */
        @Test
        public void register_missingLastName_shouldReturnBadRequest() throws Exception {
                MvcResult result = mockMvc.perform(post("/auth/register")
                                .contentType(MediaType.APPLICATION_JSON)
                                .content("{\"firstName\":\"Test\",\"login\":\"test.newuser@test.com\", \"password\":\"testPassword\"}"))
                                .andExpect(status().isBadRequest())
                                .andExpect(jsonPath("$.message").exists())
                                .andReturn();

                String responseBody = result.getResponse().getContentAsString();
                int status = result.getResponse().getStatus();

                // Parse original response body
                ObjectMapper objectMapper = new ObjectMapper();
                Map<String, Object> responseMap = objectMapper.readValue(responseBody, new TypeReference<>() {
                });

                // Add status code
                responseMap.put("status", status);

                // Serialize updated map to JSON
                String wrappedResponse = objectMapper.writerWithDefaultPrettyPrinter().writeValueAsString(responseMap);

                // Save response to file
                Path path = Paths.get("target/test-data/auth-register-response-missing-last-name.json");
                Files.createDirectories(path.getParent());
                Files.writeString(path, wrappedResponse);
        }

        /**
         * Test the /auth/register endpoint with missing login.
         * This test performs a registration request with missing login and
         * expects a bad request response.
         * The response is saved to a file.
         *
         * @throws Exception if an error occurs during the test
         */
        @Test
        public void register_missingLogin_shouldReturnBadRequest() throws Exception {
                MvcResult result = mockMvc.perform(post("/auth/register")
                                .contentType(MediaType.APPLICATION_JSON)
                                .content("{\"firstName\":\"Test\",\"lastName\":\"NewUser\", \"password\":\"testPassword\"}"))
                                .andExpect(status().isBadRequest())
                                .andExpect(jsonPath("$.message").exists())
                                .andReturn();

                String responseBody = result.getResponse().getContentAsString();
                int status = result.getResponse().getStatus();

                // Parse original response body
                ObjectMapper objectMapper = new ObjectMapper();
                Map<String, Object> responseMap = objectMapper.readValue(responseBody, new TypeReference<>() {
                });

                // Add status code
                responseMap.put("status", status);

                // Serialize updated map to JSON
                String wrappedResponse = objectMapper.writerWithDefaultPrettyPrinter().writeValueAsString(responseMap);

                // Save response to file
                Path path = Paths.get("target/test-data/auth-register-response-missing-login.json");
                Files.createDirectories(path.getParent());
                Files.writeString(path, wrappedResponse);
        }

        /**
         * Test the /auth/register endpoint with missing password.
         * This test performs a registration request with missing password and
         * expects a bad request response.
         * The response is saved to a file.
         *
         * @throws Exception if an error occurs during the test
         */
        @Test
        public void register_missingPassword_shouldReturnBadRequest() throws Exception {
                MvcResult result = mockMvc.perform(post("/auth/register")
                                .contentType(MediaType.APPLICATION_JSON)
                                .content("{\"firstName\":\"Test\",\"lastName\":\"NewUser\", \"login\":\"test.newuser@test.com\"}"))
                                .andExpect(status().isBadRequest())
                                .andExpect(jsonPath("$.message").exists())
                                .andReturn();

                String responseBody = result.getResponse().getContentAsString();
                int status = result.getResponse().getStatus();

                // Parse original response body
                ObjectMapper objectMapper = new ObjectMapper();
                Map<String, Object> responseMap = objectMapper.readValue(responseBody, new TypeReference<>() {
                });

                // Add status code
                responseMap.put("status", status);

                // Serialize updated map to JSON
                String wrappedResponse = objectMapper.writerWithDefaultPrettyPrinter().writeValueAsString(responseMap);

                // Save response to file
                Path path = Paths.get("target/test-data/auth-register-response-missing-password.json");
                Files.createDirectories(path.getParent());
                Files.writeString(path, wrappedResponse);
        }

        /**
         * Test the /auth/register endpoint with invalid email format.
         * This test performs a registration request with invalid email format and
         * expects a bad request response.
         * The response is saved to a file.
         *
         * @throws Exception if an error occurs during the test
         */
        @Test
        public void register_invalidEmailFormat_shouldReturnBadRequest() throws Exception {
                MvcResult result = mockMvc.perform(post("/auth/register")
                                .contentType(MediaType.APPLICATION_JSON)
                                .content("{\"firstName\":\"Test\",\"lastName\":\"NewUser\", \"login\":\"invalid-email-format\", \"password\":\"testPassword\"}"))
                                .andExpect(status().isBadRequest())
                                .andExpect(jsonPath("$.message").exists())
                                .andReturn();

                String responseBody = result.getResponse().getContentAsString();
                int status = result.getResponse().getStatus();

                // Parse original response body
                ObjectMapper objectMapper = new ObjectMapper();
                Map<String, Object> responseMap = objectMapper.readValue(responseBody, new TypeReference<>() {
                });

                // Add status code
                responseMap.put("status", status);

                // Serialize updated map to JSON
                String wrappedResponse = objectMapper.writerWithDefaultPrettyPrinter().writeValueAsString(responseMap);

                // Save response to file
                Path path = Paths.get("target/test-data/auth-register-response-invalid-email-format.json");
                Files.createDirectories(path.getParent());
                Files.writeString(path, wrappedResponse);
        }

        /**
         * Test the /auth/register endpoint with empty body.
         * This test performs a registration request with empty body and expects a bad
         * request response.
         * The response is saved to a file.
         *
         * @throws Exception if an error occurs during the test
         */
        @Test
        public void register_emptyBody_shouldReturnBadRequest() throws Exception {
                MvcResult result = mockMvc.perform(post("/auth/register")
                                .contentType(MediaType.APPLICATION_JSON)
                                .content(""))
                                .andExpect(status().isBadRequest())
                                .andExpect(jsonPath("$.message").exists())
                                .andReturn();

                String responseBody = result.getResponse().getContentAsString();
                int status = result.getResponse().getStatus();

                // Parse original response body
                ObjectMapper objectMapper = new ObjectMapper();
                Map<String, Object> responseMap = objectMapper.readValue(responseBody, new TypeReference<>() {
                });

                // Add status code
                responseMap.put("status", status);

                // Serialize updated map to JSON
                String wrappedResponse = objectMapper.writerWithDefaultPrettyPrinter().writeValueAsString(responseMap);

                // Save response to file
                Path path = Paths.get("target/test-data/auth-register-response-empty-body.json");
                Files.createDirectories(path.getParent());
                Files.writeString(path, wrappedResponse);
        }

        /**
         * Test the /auth/register endpoint with malformed JSON.
         * This test performs a registration request with malformed JSON and expects a
         * bad request response.
         * The response is saved to a file.
         *
         * @throws Exception if an error occurs during the test
         */
        @Test
        public void register_malformedJson_shouldReturnBadRequest() throws Exception {
                MvcResult result = mockMvc.perform(post("/auth/register")
                                .contentType(MediaType.APPLICATION_JSON)
                                .content("{\"firstName\":\"Test\", \"lastName\":\"User\", \"login\":\"test.newuser@test.com\", \"password\":\"testPassword\""))
                                .andExpect(status().isBadRequest())
                                .andExpect(jsonPath("$.message").exists())
                                .andReturn();

                String responseBody = result.getResponse().getContentAsString();
                int status = result.getResponse().getStatus();

                // Parse original response body
                ObjectMapper objectMapper = new ObjectMapper();
                Map<String, Object> responseMap = objectMapper.readValue(responseBody, new TypeReference<>() {
                });

                // Add status code
                responseMap.put("status", status);

                // Serialize updated map to JSON
                String wrappedResponse = objectMapper.writerWithDefaultPrettyPrinter().writeValueAsString(responseMap);

                // Save response to file
                Path path = Paths.get("target/test-data/auth-register-response-malformed-json.json");
                Files.createDirectories(path.getParent());
                Files.writeString(path, wrappedResponse);
        }

        /**
         * Test the /auth/register endpoint with SQL injection attempt in first name.
         * This test performs a registration request with SQL injection attempt in
         * first name and expects a bad request response.
         * The response is saved to a file.
         *
         * @throws Exception if an error occurs during the test
         */
        @Test
        public void register_sqlInjectionAttemptFirstName_shouldReturnBadRequest() throws Exception {
                MvcResult result = mockMvc.perform(post("/auth/register")
                                .contentType(MediaType.APPLICATION_JSON)
                                .content("{\"firstName\":\"' OR '1'='1\", \"lastName\":\"User\", \"login\":\"test.newuser@test.com\", \"password\":\"testPassword\"}"))
                                .andExpect(status().isBadRequest())
                                .andExpect(jsonPath("$.message").exists())
                                .andReturn();

                String responseBody = result.getResponse().getContentAsString();
                int status = result.getResponse().getStatus();

                // Parse original response body
                ObjectMapper objectMapper = new ObjectMapper();
                Map<String, Object> responseMap = objectMapper.readValue(responseBody, new TypeReference<>() {
                });

                // Add status code
                responseMap.put("status", status);

                // Serialize updated map to JSON
                String wrappedResponse = objectMapper.writerWithDefaultPrettyPrinter().writeValueAsString(responseMap);

                // Save response to file
                Path path = Paths.get("target/test-data/auth-register-sql-injection-attempt-first-name.json");
                Files.createDirectories(path.getParent());
                Files.writeString(path, wrappedResponse);
        }

        /**
         * Test the /auth/register endpoint with SQL injection attempt in last name.
         * This test performs a registration request with SQL injection attempt in
         * last name and expects a bad request response.
         * The response is saved to a file.
         *
         * @throws Exception if an error occurs during the test
         */
        @Test
        public void register_sqlInjectionAttemptLastName_shouldReturnBadRequest() throws Exception {
                MvcResult result = mockMvc.perform(post("/auth/register")
                                .contentType(MediaType.APPLICATION_JSON)
                                .content("{\"firstName\":\"Test\", \"lastName\":\"' OR '1'='1\", \"login\":\"test.newuser@test.com\", \"password\":\"testPassword\"}"))
                                .andExpect(status().isBadRequest())
                                .andExpect(jsonPath("$.message").exists())
                                .andReturn();

                String responseBody = result.getResponse().getContentAsString();
                int status = result.getResponse().getStatus();

                // Parse original response body
                ObjectMapper objectMapper = new ObjectMapper();
                Map<String, Object> responseMap = objectMapper.readValue(responseBody, new TypeReference<>() {
                });

                // Add status code
                responseMap.put("status", status);

                // Serialize updated map to JSON
                String wrappedResponse = objectMapper.writerWithDefaultPrettyPrinter().writeValueAsString(responseMap);

                // Save response to file
                Path path = Paths.get("target/test-data/auth-register-sql-injection-attempt-last-name.json");
                Files.createDirectories(path.getParent());
                Files.writeString(path, wrappedResponse);
        }

        /**
         * Test the /auth/register endpoint with SQL injection attempt in login.
         * This test performs a registration request with SQL injection attempt in
         * login and expects a bad request response.
         * The response is saved to a file.
         *
         * @throws Exception if an error occurs during the test
         */
        @Test
        public void register_sqlInjectionAttemptLogin_shouldReturnBadRequest() throws Exception {
                MvcResult result = mockMvc.perform(post("/auth/register")
                                .contentType(MediaType.APPLICATION_JSON)
                                .content("{\"firstName\":\"Test\", \"lastName\":\"User\", \"login\":\"' OR '1'='1\", \"password\":\"testPassword\"}"))
                                .andExpect(status().isBadRequest())
                                .andExpect(jsonPath("$.message").exists())
                                .andReturn();

                String responseBody = result.getResponse().getContentAsString();
                int status = result.getResponse().getStatus();

                // Parse original response body
                ObjectMapper objectMapper = new ObjectMapper();
                Map<String, Object> responseMap = objectMapper.readValue(responseBody, new TypeReference<>() {
                });

                // Add status code
                responseMap.put("status", status);

                // Serialize updated map to JSON
                String wrappedResponse = objectMapper.writerWithDefaultPrettyPrinter().writeValueAsString(responseMap);

                // Save response to file
                Path path = Paths.get("target/test-data/auth-register-sql-injection-attempt-login.json");
                Files.createDirectories(path.getParent());
                Files.writeString(path, wrappedResponse);
        }

        /**
         * Test the /auth/register endpoint with duplicate login.
         * This test performs a registration request with duplicate login and
         * expects a conflict response.
         * The response is saved to a file.
         *
         * @throws Exception if an error occurs during the test
         */
        @Test
        public void register_duplicateLogin_shouldReturnConflict() throws Exception {

                MvcResult result = mockMvc.perform(post("/auth/register")
                                .contentType(MediaType.APPLICATION_JSON)
                                .content("{\"firstName\":\"Test\",\"lastName\":\"User\",\"login\":\"test.user@test.com\", \"password\":\"Test1234!\"}"))
                                .andExpect(status().isConflict()) // or isBadRequest(), depending on API
                                .andExpect(jsonPath("$.message").exists())
                                .andReturn();

                String responseBody = result.getResponse().getContentAsString();
                int status = result.getResponse().getStatus();

                // Parse original response body
                ObjectMapper objectMapper = new ObjectMapper();
                Map<String, Object> responseMap = objectMapper.readValue(responseBody, new TypeReference<>() {
                });

                // Add status code
                responseMap.put("status", status);

                // Serialize updated map to JSON
                String wrappedResponse = objectMapper.writerWithDefaultPrettyPrinter().writeValueAsString(responseMap);

                // Save response to file
                Path path = Paths.get("target/test-data/auth-register-duplicate-login.json");
                Files.createDirectories(path.getParent());
                Files.writeString(path, wrappedResponse);
        }

        /**
         * Test the /auth/register endpoint with wrong content type.
         * This test performs a registration request with wrong content type and
         * expects an unsupported media type response.
         * The response is saved to a file.
         *
         * @throws Exception if an error occurs during the test
         */
        @Test
        public void register_wrongContentType_shouldReturnUnsupportedMediaType() throws Exception {
                MvcResult result = mockMvc.perform(post("/auth/register")
                                .content("{\"firstName\":\"Test\", \"lastName\":\"User\", \"login\":\"test.newuser@test.com\", \"password\":\"testPassword\"}"))
                                .andExpect(status().isUnsupportedMediaType())
                                .andExpect(jsonPath("$.message").exists())
                                .andReturn();

                String responseBody = result.getResponse().getContentAsString();
                int status = result.getResponse().getStatus();

                // Parse original response body
                ObjectMapper objectMapper = new ObjectMapper();
                Map<String, Object> responseMap = objectMapper.readValue(responseBody, new TypeReference<>() {
                });

                // Add status code
                responseMap.put("status", status);

                // Serialize updated map to JSON
                String wrappedResponse = objectMapper.writerWithDefaultPrettyPrinter().writeValueAsString(responseMap);

                // Save response to file
                Path path = Paths.get("target/test-data/auth-register-wrong-content-type.json");
                Files.createDirectories(path.getParent());
                Files.writeString(path, wrappedResponse);
        }

        /**
         * Test the /auth/refresh endpoint with real data.
         * This test performs a token refresh request and expects a successful response.
         * The response is saved to a file for use in other tests.
         *
         * @throws Exception if an error occurs during the test
         */
        @Test
        public void refresh_withRealData_shouldReturnSuccess() throws Exception {
                UserDto userDto = userService.findByLogin("test.user@test.com");

                String refreshToken = userAuthenticationProvider.createRefreshToken(userDto);

                MvcResult result = mockMvc.perform(get("/auth/refresh")
                                .contentType(MediaType.APPLICATION_JSON)
                                .header("Authorization", "Bearer " + refreshToken))
                                .andExpect(status().isOk())
                                .andExpect(jsonPath("$.id").isNotEmpty())
                                .andExpect(jsonPath("$.firstName").value("Test"))
                                .andExpect(jsonPath("$.lastName").value("User"))
                                .andExpect(jsonPath("$.login").value("test.user@test.com"))
                                .andExpect(jsonPath("$.mainRole").value("USER"))
                                .andExpect(jsonPath("$.token").isNotEmpty()) // Verify token present and not empty
                                .andReturn();

                String responseBody = result.getResponse().getContentAsString();
                // Save response to file for later tests
                Path path = Paths.get("target/test-data/auth-refresh-response.json");
                Files.createDirectories(path.getParent());
                Files.writeString(path, responseBody);

                // Save token to file for later tests
                Path pathToken = Paths.get("target/test-data/auth-refresh-token.txt");
                Files.createDirectories(pathToken.getParent());
                Files.writeString(pathToken, refreshToken);
        }

        /**
         * Test the /auth/refresh endpoint with missing Authorization header.
         * This test performs a token refresh request without Authorization header and
         * expects an unauthorized response.
         * The response is saved to a file.
         *
         * @throws Exception if an error occurs during the test
         */
        @Test
        public void refresh_missingAuthorizationHeader_shouldReturnUnauthorized() throws Exception {
                MvcResult result = mockMvc.perform(get("/auth/refresh")
                                .contentType(MediaType.APPLICATION_JSON))
                                .andExpect(status().isUnauthorized())
                                .andExpect(jsonPath("$.message").exists())
                                .andReturn();

                String responseBody = result.getResponse().getContentAsString();
                int status = result.getResponse().getStatus();

                // Parse original response body
                ObjectMapper objectMapper = new ObjectMapper();
                Map<String, Object> responseMap = objectMapper.readValue(responseBody, new TypeReference<>() {
                });

                // Add status code
                responseMap.put("status", status);

                // Serialize updated map to JSON
                String wrappedResponse = objectMapper.writerWithDefaultPrettyPrinter().writeValueAsString(responseMap);

                // Save response to file
                Path path = Paths.get("target/test-data/auth-refresh-missing-authorization.json");
                Files.createDirectories(path.getParent());
                Files.writeString(path, wrappedResponse);
        }

        /**
         * Test the /auth/refresh endpoint with invalid token.
         * This test performs a token refresh request with an invalid token and
         * expects an unauthorized response.
         * The response is saved to a file.
         *
         * @throws Exception if an error occurs during the test
         */
        @Test
        public void refresh_invalidToken_shouldReturnUnauthorized() throws Exception {
                String invalidToken = "this.is.not.a.valid.token";

                MvcResult result = mockMvc.perform(get("/auth/refresh")
                                .contentType(MediaType.APPLICATION_JSON)
                                .header("Authorization", "Bearer " + invalidToken))
                                .andExpect(status().isUnauthorized())
                                .andExpect(jsonPath("$.message").exists())
                                .andReturn();

                String responseBody = result.getResponse().getContentAsString();
                int status = result.getResponse().getStatus();

                // Parse original response body
                ObjectMapper objectMapper = new ObjectMapper();
                Map<String, Object> responseMap = objectMapper.readValue(responseBody, new TypeReference<>() {
                });

                // Add status code
                responseMap.put("status", status);

                // Serialize updated map to JSON
                String wrappedResponse = objectMapper.writerWithDefaultPrettyPrinter().writeValueAsString(responseMap);

                // Save response to file
                Path path = Paths.get("target/test-data/auth-refresh-invalid-token.json");
                Files.createDirectories(path.getParent());
                Files.writeString(path, wrappedResponse);
        }

        /**
         * Test the /auth/update-password endpoint with real data.
         * This test performs a set password request and expects a successful response.
         * The response is saved to a file for use in other tests.
         *
         * @throws Exception if an error occurs during the test
         */
        @Test
        @Transactional
        public void setPassword_withRealData_shouldReturnSuccess() throws Exception {
                UserDto userDto = userService.findByLogin("test.user@test.com");

                String token = userAuthenticationProvider.createToken(userDto);

                MvcResult result = mockMvc.perform(put("/auth/update-password")
                                .contentType(MediaType.APPLICATION_JSON)
                                 .content("{\"oldPassword\":\"Test1234!\", \"newPassword\":\"TestNewPassword\"}")
                                .header("Authorization", "Bearer " + token))
                                .andExpect(status().isOk())
                                .andExpect(jsonPath("$.message").exists())
                                .andReturn();

                String responseBody = result.getResponse().getContentAsString();
                int status = result.getResponse().getStatus();

                // Parse original response body
                ObjectMapper objectMapper = new ObjectMapper();
                Map<String, Object> responseMap = objectMapper.readValue(responseBody, new TypeReference<>() {
                });

                // Add status code
                responseMap.put("status", status);

                // Serialize updated map to JSON
                String wrappedResponse = objectMapper.writerWithDefaultPrettyPrinter().writeValueAsString(responseMap);

                // Save response to file
                Path path = Paths.get("target/test-data/auth-update-password-response.json");
                Files.createDirectories(path.getParent());
                Files.writeString(path, wrappedResponse);

                // Save token to file for later tests
                Path pathToken = Paths.get("target/test-data/auth-update-password-token.txt");
                Files.createDirectories(pathToken.getParent());
                Files.writeString(pathToken, token);
        }


        /**
         * Test the /auth/update-password endpoint with missing body.
         * This test performs a set password request with missing body and
         * expects a bad request response.
         * The response is saved to a file.
         *
         * @throws Exception if an error occurs during the test
         */
        @Test
        public void setPassword_missingBody_shouldReturnBadRequest() throws Exception {
                UserDto userDto = userService.findByLogin("test.user@test.com");

                String token = userAuthenticationProvider.createToken(userDto);

                MvcResult result = mockMvc.perform(put("/auth/update-password")
                                .contentType(MediaType.APPLICATION_JSON)
                                .header("Authorization", "Bearer " + token))
                                .andExpect(status().isBadRequest())
                                .andExpect(jsonPath("$.message").exists())
                                .andReturn();

                String responseBody = result.getResponse().getContentAsString();
                int status = result.getResponse().getStatus();

                // Parse original response body
                ObjectMapper objectMapper = new ObjectMapper();
                Map<String, Object> responseMap = objectMapper.readValue(responseBody, new TypeReference<>() {
                });

                // Add status code
                responseMap.put("status", status);

                // Serialize updated map to JSON
                String wrappedResponse = objectMapper.writerWithDefaultPrettyPrinter().writeValueAsString(responseMap);

                // Save response to file
                Path path = Paths.get("target/test-data/auth-update-password-response-missing-body.json");
                Files.createDirectories(path.getParent());
                Files.writeString(path, wrappedResponse);
        }

        /**
         * Test the /auth/update-password endpoint with missing token.
         * This test performs a set password request with missing token and
         * expects a unauthorized response.
         * The response is saved to a file.
         *
         * @throws Exception if an error occurs during the test
         */
        @Test
        public void setPassword_missingToken_shouldReturnUnauthorized() throws Exception {

                MvcResult result = mockMvc.perform(put("/auth/update-password")
                                .contentType(MediaType.APPLICATION_JSON)
                                 .content("{\"oldPassword\":\"Test1234!\", \"newPassword\":\"TestNewPassword\"}"))
                                .andExpect(status().isUnauthorized())
                                .andExpect(jsonPath("$.message").exists())
                                .andReturn();

                String responseBody = result.getResponse().getContentAsString();
                int status = result.getResponse().getStatus();

                // Parse original response body
                ObjectMapper objectMapper = new ObjectMapper();
                Map<String, Object> responseMap = objectMapper.readValue(responseBody, new TypeReference<>() {
                });

                // Add status code
                responseMap.put("status", status);

                // Serialize updated map to JSON
                String wrappedResponse = objectMapper.writerWithDefaultPrettyPrinter().writeValueAsString(responseMap);

                // Save response to file
                Path path = Paths.get("target/test-data/auth-update-password-response-missing-token.json");
                Files.createDirectories(path.getParent());
                Files.writeString(path, wrappedResponse);
        }
}<|MERGE_RESOLUTION|>--- conflicted
+++ resolved
@@ -7,14 +7,9 @@
 import org.springframework.boot.test.autoconfigure.web.servlet.AutoConfigureMockMvc;
 import org.springframework.boot.test.context.SpringBootTest;
 import org.springframework.http.MediaType;
-import org.springframework.http.ResponseEntity;
 import org.springframework.test.web.servlet.MockMvc;
 import org.springframework.test.web.servlet.MvcResult;
-<<<<<<< HEAD
 import org.springframework.test.web.servlet.ResultActions;
-=======
-import org.springframework.transaction.annotation.Transactional;
->>>>>>> 50447d9b
 
 import com.fasterxml.jackson.databind.ObjectMapper;
 
@@ -22,12 +17,9 @@
 import ch.sectioninformatique.auth.security.UserAuthenticationProvider;
 import ch.sectioninformatique.auth.user.UserDto;
 import ch.sectioninformatique.auth.user.UserService;
-import reactor.core.publisher.Mono;
-
 import java.nio.file.Files;
 import java.nio.file.Path;
 import java.nio.file.Paths;
-import java.util.ArrayList;
 import java.util.Map;
 
 import static org.springframework.test.web.servlet.request.MockMvcRequestBuilders.delete;
@@ -36,8 +28,6 @@
 import static org.springframework.test.web.servlet.request.MockMvcRequestBuilders.put;
 import static org.junit.jupiter.api.Assertions.assertEquals;
 import static org.junit.jupiter.api.Assertions.assertNotNull;
-import static org.mockito.ArgumentMatchers.any;
-import static org.mockito.Mockito.when;
 import static org.springframework.test.web.servlet.result.MockMvcResultMatchers.jsonPath;
 import static org.springframework.test.web.servlet.result.MockMvcResultMatchers.status;
 
@@ -150,23 +140,6 @@
         @Test
         @Transactional
         public void login_withRealData_shouldReturnSuccess() throws Exception {
-<<<<<<< HEAD
-=======
-                MvcResult result = mockMvc.perform(post("/auth/login")
-                                .contentType(MediaType.APPLICATION_JSON)
-                                .content(
-                                                "{\"login\":\"test.user@test.com\", \"password\":\"Test1234!\"}"))
-                                .andExpect(status().isOk())
-                                .andExpect(jsonPath("$.id").isNotEmpty())
-                                .andExpect(jsonPath("$.firstName").value("Test"))
-                                .andExpect(jsonPath("$.lastName").value("User"))
-                                .andExpect(jsonPath("$.login").value("test.user@test.com"))
-                                .andExpect(jsonPath("$.mainRole").value("USER"))
-                                .andExpect(jsonPath("$.token").isNotEmpty()) // Verify token present and not empty
-                                .andExpect(jsonPath("$.refreshToken").isNotEmpty()) // Verify refreshToken present and
-                                                                                    // not empty
-                                .andReturn();
->>>>>>> 50447d9b
 
                 performRequest(
                                 "POST",

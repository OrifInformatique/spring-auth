package ch.sectioninformatique.auth.auth;

import com.fasterxml.jackson.databind.JsonNode;
import com.fasterxml.jackson.databind.ObjectMapper;

import ch.sectioninformatique.auth.app.exceptions.CustomException;
import ch.sectioninformatique.auth.app.exceptions.InvalidCredentialsException;
import ch.sectioninformatique.auth.app.exceptions.UserAlreadyExistsException;
import ch.sectioninformatique.auth.security.UserAuthenticationProvider;
import ch.sectioninformatique.auth.user.UserDto;
import ch.sectioninformatique.auth.user.UserService;

import org.junit.jupiter.api.Tag;
import org.junit.jupiter.api.Test;
import org.junit.jupiter.api.extension.ExtendWith;
import org.springframework.beans.factory.annotation.Autowired;
import org.springframework.boot.autoconfigure.security.oauth2.client.servlet.OAuth2ClientAutoConfiguration;
import org.springframework.boot.autoconfigure.security.servlet.SecurityAutoConfiguration;
import org.springframework.boot.test.autoconfigure.restdocs.AutoConfigureRestDocs;
import org.springframework.boot.test.autoconfigure.web.servlet.AutoConfigureMockMvc;
import org.springframework.boot.test.autoconfigure.web.servlet.WebMvcTest;
import org.springframework.boot.test.mock.mockito.MockBean;
import org.springframework.http.HttpStatus;
import org.springframework.http.MediaType;
import org.springframework.restdocs.RestDocumentationExtension;
import org.springframework.test.web.servlet.MockMvc;

import java.nio.file.Files;
import java.nio.file.Path;
import java.nio.file.Paths;
import java.util.ArrayList;

import org.springframework.security.core.Authentication;
import org.springframework.security.core.context.SecurityContext;
import org.springframework.security.core.context.SecurityContextHolder;

import static org.mockito.ArgumentMatchers.any;
import static org.mockito.Mockito.when;
import static org.springframework.test.web.servlet.request.MockMvcRequestBuilders.get;
import static org.springframework.test.web.servlet.request.MockMvcRequestBuilders.post;
import static org.springframework.test.web.servlet.request.MockMvcRequestBuilders.put;
import static org.springframework.test.web.servlet.result.MockMvcResultMatchers.status;
import static org.springframework.restdocs.mockmvc.MockMvcRestDocumentation.document;

import static org.springframework.restdocs.operation.preprocess.Preprocessors.preprocessResponse;
import static org.springframework.restdocs.operation.preprocess.Preprocessors.preprocessRequest;
import static org.springframework.restdocs.operation.preprocess.Preprocessors.prettyPrint;

/**
 * Documentation tests for AuthController.
 * These tests generate API documentation snippets using Spring REST Docs.
 * 
 * NOTE: These tests depend on test output files (JSON response files) generated
 * by a separate integration test (AuthControllerIntegrationTest). If those
 * files
 * are missing, the tests will fail early with a clear message.
 */
@Tag("restdocs")
@ExtendWith(RestDocumentationExtension.class)
@WebMvcTest(controllers = AuthController.class, excludeAutoConfiguration = {
                SecurityAutoConfiguration.class,
                OAuth2ClientAutoConfiguration.class
})
@AutoConfigureMockMvc(addFilters = false)
@AutoConfigureRestDocs(outputDir = "target/generated-snippets")
public class AuthControllerDocTest {

        /** MockMvc instance for performing HTTP requests in tests. */
        @Autowired
        private MockMvc mockMvc;

        /** Static variable to hold the login response JSON for use in tests. */
        private static String loginResponseJson;

        /** Static variable to hold the register response JSON for use in tests. */
        private static String registerResponseJson;

        /** Static variable to hold the refresh response JSON for use in tests. */
        private static String refreshResponseJson;

        /** Static variable to hold the refresh token for use in tests. */
        private static String refreshToken;

        /** Mocked UserService for simulating user-related operations. */
        @MockBean
        private UserService userService;

        /**
         * Mocked UserAuthenticationProvider for simulating authentication operations.
         */
        @MockBean
        private UserAuthenticationProvider userAuthenticationProvider;

        /** Mocked Authentication for simulating security context. */
        @MockBean
        private Authentication authentication;

        /** Mocked SecurityContext for simulating security context. */
        @MockBean
        private SecurityContext securityContext;

        /**
         * Test the /auth/login endpoint with empty body to generate documentation.
         * This test performs a login request with empty body and expects a bad
         * request response.
         *
         * @throws Exception if an error occurs during the test
         */
        @Test
        public void login_withMockedService_generatesDoc_emptyBody() throws Exception {
                // Perform the /auth/login request with empty body and validate response
                // Spring REST Docs will capture the interaction and generate documentation
                mockMvc.perform(post("/auth/login")
                                .contentType(MediaType.APPLICATION_JSON)
                                .content(""))
                                .andExpect(status().isBadRequest())
                                .andDo(document("auth/login-empty-body", preprocessRequest(prettyPrint()),
                                                preprocessResponse(prettyPrint())));
        }

        /**
         * Test the /auth/login endpoint with malformed JSON to generate documentation.
         * This test performs a login request with malformed JSON and expects a bad
         * request response.
         *
         * @throws Exception if an error occurs during the test
         */
        @Test
        public void login_withMockedService_generatesDoc_malformedJson() throws Exception {
                // Perform the /auth/login request with malformed JSON and validate response
                // Spring REST Docs will capture the interaction and generate documentation
                mockMvc.perform(post("/auth/login")
                                .contentType(MediaType.APPLICATION_JSON)
                                .content("{\"login\":\"test.user@test.com\", \"password\":\"Test1234!\""))
                                .andExpect(status().isBadRequest())
                                .andDo(document("auth/login-malformed-json", preprocessRequest(prettyPrint()),
                                                preprocessResponse(prettyPrint())));
        }

        /**
         * Test the /auth/login endpoint with SQL injection attempt in login to
         * generate documentation.
         * This test performs a login request with SQL injection attempt in login and
         * expects a bad request response.
         *
         * @throws Exception if an error occurs during the test
         */
        @Test
        public void login_withMockedService_generatesDoc_sqlInjectionAttemptLogin() throws Exception {
                // Perform the /auth/login request with SQL injection attempt and validate
                // response
                // Spring REST Docs will capture the interaction and generate documentation
                mockMvc.perform(post("/auth/login")
                                .contentType(MediaType.APPLICATION_JSON)
                                .content("{\"login\":\"' OR '1'='1\", \"password\":\"Test1234!\"}"))
                                .andExpect(status().isBadRequest())
                                .andDo(document("auth/login-sql-injection-attempt-login",
                                                preprocessRequest(prettyPrint()), preprocessResponse(prettyPrint())));
        }

        /**
         * Test the /auth/login endpoint with wrong password to generate documentation.
         * This test stubs the UserService to throw an AppException for invalid
         * password,
         * performs a login request, and generates API documentation.
         *
         * @throws Exception if an error occurs during the test
         */
        @Test
        public void login_withMockedService_generatesDoc_wrongPassword() throws Exception {

                when(userService.login(any()))
                                .thenThrow(new InvalidCredentialsException());

                // Perform the /auth/login request with wrong password and validate response
                // Spring REST Docs will capture the interaction and generate documentation
                mockMvc.perform(post("/auth/login")
                                .contentType(MediaType.APPLICATION_JSON)
                                .content("{\"login\":\"test.user@test.com\", \"password\":\"WrongPassword!\"}"))
                                .andExpect(status().isUnauthorized())
                                .andDo(document("auth/login-wrong-password", preprocessRequest(prettyPrint()),
                                                preprocessResponse(prettyPrint())));
        }

        /**
         * Test the /auth/login endpoint with non-existent user to generate
         * documentation.
         * This test stubs the UserService to throw an AppException for non-existent
         * user,
         * performs a login request, and generates API documentation.
         *
         * @throws Exception if an error occurs during the test
         */
        @Test
        public void login_withMockedService_generatesDoc_nonExistentUser() throws Exception {
                when(userService.login(any()))
                                .thenThrow(new InvalidCredentialsException());

                // Perform the /auth/login request with non-existent user and validate response
                // Spring REST Docs will capture the interaction and generate documentation
                mockMvc.perform(post("/auth/login")
                                .contentType(MediaType.APPLICATION_JSON)
                                .content("{\"login\":\"test.user@test.com\", \"password\":\"WrongPassword!\"}"))
                                .andExpect(status().isUnauthorized())
                                .andDo(document("auth/login-non-existent-user", preprocessRequest(prettyPrint()),
                                                preprocessResponse(prettyPrint())));
        }

        /**
         * Test the /auth/login endpoint with wrong media type to generate
         * documentation.
         * This test performs a login request with wrong media type and expects an
         * unsupported media type response.
         *
         * @throws Exception if an error occurs during the test
         */
        @Test
        public void login_withMockedService_generatesDoc_wrongMediaType() throws Exception {
                // Perform the /auth/login request with non-existent MediaType and validate
                // response
                // Spring REST Docs will capture the interaction and generate documentation
                mockMvc.perform(post("/auth/login")
                                .content("{\"login\":\"non.existent@test.com\", \"password\":\"Test1234!\"}"))
                                .andExpect(status().isUnsupportedMediaType())
                                .andDo(document("auth/login-wrong-media-type", preprocessRequest(prettyPrint()),
                                                preprocessResponse(prettyPrint())));
        }

        /**
         * Test the /auth/register endpoint with mocked services to generate
         * documentation.
         * This test stubs the UserService and UserAuthenticationProvider to return
         * predefined data, performs a registration request, and generates API
         * documentation.
         *
         * @throws Exception if an error occurs during the test
         */
        @Test
        public void register_withMockedService_generatesDoc() throws Exception {
                /*
                 * Load register response from integration test output to ensure consistency
                 * between doc and actual behavior
                 */
                Path path = Paths.get("target/test-data/auth-register-response.json");

                // Early fail if the required file is missing
                if (!Files.exists(path)) {
                        throw new IllegalStateException(
                                        "Missing required register response data. Make sure AuthControllerIntegrationTest ran first.");
                }

                // Read the JSON response from file
                registerResponseJson = Files.readString(path);

                // Parse JSON to extract fields for mocking
                ObjectMapper objectMapper = new ObjectMapper();
                JsonNode jsonNode = objectMapper.readTree(registerResponseJson);

                // Build a UserDto from the parsed JSON to simulate a real register response
                UserDto userDto = UserDto.builder()
                                .id(jsonNode.get("id").asLong())
                                .firstName(jsonNode.get("firstName").asText())
                                .lastName(jsonNode.get("lastName").asText())
                                .login(jsonNode.get("login").asText())
                                .token(jsonNode.get("token").asText(null))
                                .refreshToken(jsonNode.get("refreshToken").asText(null))
                                .mainRole(jsonNode.get("mainRole").asText("USER"))
                                .permissions(new ArrayList<String>())
                                .build();

                // Mock userService.register(...) and token creation methods to return expected
                // data
                when(userService.register(any())).thenReturn(userDto);
                when(userAuthenticationProvider.createToken(any())).thenReturn(userDto.getToken());
                when(userAuthenticationProvider.createRefreshToken(any())).thenReturn(userDto.getRefreshToken());

                // Perform the /auth/register request with expected input and validate response
                // Spring REST Docs will capture the interaction and generate documentation
                mockMvc.perform(post("/auth/register")
                                .contentType(MediaType.APPLICATION_JSON)
                                .content("{\"firstName\":\"Test\",\"lastName\":\"NewUser\",\"login\":\"test.newuser@test.com\", \"password\":\"testPassword\"}"))
                                .andExpect(status().isCreated())
                                .andDo(document("auth/register", preprocessRequest(prettyPrint()),
                                                preprocessResponse(prettyPrint())));
        }

        /**
         * Test the /auth/register endpoint with missing first name to generate
         * documentation.
         * This test performs a registration request with missing first name and
         * expects a bad request response.
         *
         * @throws Exception if an error occurs during the test
         */
        @Test
        public void register_withMockedService_generatesDoc_missingFirstName() throws Exception {
                // Perform the /auth/register request with missing first name and validate
                // response
                // Spring REST Docs will capture the interaction and generate documentation
                mockMvc.perform(post("/auth/register")
                                .contentType(MediaType.APPLICATION_JSON)
                                .content("{\"lastName\":\"NewUser\",\"login\":\"test.newuser@test.com\", \"password\":\"testPassword\"}"))
                                .andExpect(status().isBadRequest())
                                .andDo(document("auth/register-missing-first-name", preprocessRequest(prettyPrint()),
                                                preprocessResponse(prettyPrint())));
        }

        /**
         * Test the /auth/register endpoint with missing last name to generate
         * documentation.
         * This test performs a registration request with missing last name and
         * expects a bad request response.
         *
         * @throws Exception if an error occurs during the test
         */
        @Test
        public void register_withMockedService_generatesDoc_missingLastName() throws Exception {
                // Perform the /auth/register request with missing last name and validate
                // response
                // Spring REST Docs will capture the interaction and generate documentation
                mockMvc.perform(post("/auth/register")
                                .contentType(MediaType.APPLICATION_JSON)
                                .content("{\"firstName\":\"Test\",\"login\":\"test.newuser@test.com\", \"password\":\"testPassword\"}"))
                                .andExpect(status().isBadRequest())
                                .andDo(document("auth/register-missing-last-name", preprocessRequest(prettyPrint()),
                                                preprocessResponse(prettyPrint())));
        }

        /**
         * Test the /auth/register endpoint with missing login to generate
         * documentation.
         * This test performs a registration request with missing login and
         * expects a bad request response.
         *
         * @throws Exception if an error occurs during the test
         */
        @Test
        public void register_withMockedService_generatesDoc_missingLogin() throws Exception {
                // Perform the /auth/register request with missing login and validate response
                // Spring REST Docs will capture the interaction and generate documentation
                mockMvc.perform(post("/auth/register")
                                .contentType(MediaType.APPLICATION_JSON)
                                .content("{\"firstName\":\"Test\",\"lastName\":\"NewUser\", \"password\":\"testPassword\"}"))
                                .andExpect(status().isBadRequest())
                                .andDo(document("auth/register-missing-login", preprocessRequest(prettyPrint()),
                                                preprocessResponse(prettyPrint())));
        }

        /**
         * Test the /auth/register endpoint with missing password to generate
         * documentation.
         * This test performs a registration request with missing password and
         * expects a bad request response.
         *
         * @throws Exception if an error occurs during the test
         */
        @Test
        public void register_withMockedService_generatesDoc_missingPassword() throws Exception {
                // Perform the /auth/register request with missing password and validate
                // response
                // Spring REST Docs will capture the interaction and generate documentation
                mockMvc.perform(post("/auth/register")
                                .contentType(MediaType.APPLICATION_JSON)
                                .content("{\"firstName\":\"Test\",\"lastName\":\"NewUser\", \"login\":\"test.newuser@test.com\"}"))
                                .andExpect(status().isBadRequest())
                                .andDo(document("auth/register-missing-password", preprocessRequest(prettyPrint()),
                                                preprocessResponse(prettyPrint())));
        }

        /**
         * Test the /auth/register endpoint with invalid email format to generate
         * documentation.
         * This test performs a registration request with invalid email format and
         * expects a bad request response.
         *
         * @throws Exception if an error occurs during the test
         */
        @Test
        public void register_withMockedService_generatesDoc_invalidEmailFormat() throws Exception {
                // Perform the /auth/register request with invalid email format and validate
                // response
                // Spring REST Docs will capture the interaction and generate documentation
                mockMvc.perform(post("/auth/register")
                                .contentType(MediaType.APPLICATION_JSON)
                                .content("{\"firstName\":\"Test\",\"lastName\":\"NewUser\", \"login\":\"invalid-email-format\", \"password\":\"testPassword\"}"))
                                .andExpect(status().isBadRequest())
                                .andDo(document("auth/register-invalid-email-format", preprocessRequest(prettyPrint()),
                                                preprocessResponse(prettyPrint())));
        }

        /**
         * Test the /auth/register endpoint with empty body to generate documentation.
         * This test performs a registration request with empty body and expects a bad
         * request response.
         *
         * @throws Exception if an error occurs during the test
         */
        @Test
        public void register_withMockedService_generatesDoc_emptyBody() throws Exception {
                // Perform the /auth/register request with empty body and validate response
                // Spring REST Docs will capture the interaction and generate documentation
                mockMvc.perform(post("/auth/register")
                                .contentType(MediaType.APPLICATION_JSON)
                                .content(""))
                                .andExpect(status().isBadRequest())
                                .andDo(document("auth/register-empty-body", preprocessRequest(prettyPrint()),
                                                preprocessResponse(prettyPrint())));
        }

        /**
         * Test the /auth/register endpoint with malformed JSON to generate
         * documentation.
         * This test performs a registration request with malformed JSON and expects a
         * bad request response.
         *
         * @throws Exception if an error occurs during the test
         */
        @Test
        public void register_withMockedService_generatesDoc_malformedJson() throws Exception {
                // Perform the /auth/register request with malformed JSON and validate response
                // Spring REST Docs will capture the interaction and generate documentation
                mockMvc.perform(post("/auth/register")
                                .contentType(MediaType.APPLICATION_JSON)
                                .content("{\"firstName\":\"Test\",\"lastName\":\"NewUser\", \"login\":\"test.newuser@test.com\", \"password\":\"testPassword\""))
                                .andExpect(status().isBadRequest())
                                .andDo(document("auth/register-malformed-json", preprocessRequest(prettyPrint()),
                                                preprocessResponse(prettyPrint())));
        }

        /**
         * Test the /auth/register endpoint with SQL injection attempt in first name to
         * generate documentation.
         * This test performs a registration request with SQL injection attempt in
         * first name and expects a bad request response.
         *
         * @throws Exception if an error occurs during the test
         */
        @Test
        public void register_withMockedService_generatesDoc_sqlInjectionAttemptFirstName() throws Exception {
                // Perform the /auth/register request with SQL injection attempt and validate
                // response
                // Spring REST Docs will capture the interaction and generate documentation
                mockMvc.perform(post("/auth/register")
                                .contentType(MediaType.APPLICATION_JSON)
                                .content("{\"firstName\":\"' OR '1'='1\", \"lastName\":\"User\", \"login\":\"test.newuser@test.com\", \"password\":\"testPassword\"}"))
                                .andExpect(status().isBadRequest())
                                .andDo(document("auth/register-sql-injection-attempt-first-name",
                                                preprocessRequest(prettyPrint()), preprocessResponse(prettyPrint())));
        }

        /**
         * Test the /auth/register endpoint with SQL injection attempt in last name to
         * generate documentation.
         * This test performs a registration request with SQL injection attempt in
         * last name and expects a bad request response.
         *
         * @throws Exception if an error occurs during the test
         */
        @Test
        public void register_withMockedService_generatesDoc_sqlInjectionAttemptLastName() throws Exception {
                // Perform the /auth/register request with SQL injection attempt and validate
                // response
                // Spring REST Docs will capture the interaction and generate documentation
                mockMvc.perform(post("/auth/register")
                                .contentType(MediaType.APPLICATION_JSON)
                                .content("{\"firstName\":\"Test\", \"lastName\":\"' OR '1'='1\", \"login\":\"test.newuser@test.com\", \"password\":\"testPassword\"}"))
                                .andExpect(status().isBadRequest())
                                .andDo(document("auth/register-sql-injection-attempt-last-name",
                                                preprocessRequest(prettyPrint()), preprocessResponse(prettyPrint())));
        }

        /**
         * Test the /auth/register endpoint with SQL injection attempt in login to
         * generate documentation.
         * This test performs a registration request with SQL injection attempt in
         * login and expects a bad request response.
         *
         * @throws Exception if an error occurs during the test
         */
        @Test
        public void register_withMockedService_generatesDoc_sqlInjectionAttemptLogin() throws Exception {
                // Perform the /auth/register request with SQL injection attempt and validate
                // response
                // Spring REST Docs will capture the interaction and generate documentation
                mockMvc.perform(post("/auth/register")
                                .contentType(MediaType.APPLICATION_JSON)
                                .content("{\"firstName\":\"Test\", \"lastName\":\"User\", \"login\":\"' OR '1'='1\", \"password\":\"testPassword\"}"))
                                .andExpect(status().isBadRequest())
                                .andDo(document("auth/register-sql-injection-attempt-login",
                                                preprocessRequest(prettyPrint()), preprocessResponse(prettyPrint())));
        }

        /**
         * Test the /auth/register endpoint with duplicate login to generate
         * documentation.
         * This test stubs the UserService to throw an AppException for duplicate
         * login,
         * performs a registration request, and generates API documentation.
         *
         * @throws Exception if an error occurs during the test
         */
        @Test
        public void register_withMockedService_generatesDoc_duplicateLogin() throws Exception {

                when(userService.register(any()))
                                .thenThrow(new UserAlreadyExistsException("test.user@test.com"));

                // Perform the /auth/register request with duplicate login and validate
                // response
                // Spring REST Docs will capture the interaction and generate documentation
                mockMvc.perform(post("/auth/register")
                                .contentType(MediaType.APPLICATION_JSON)
                                .content("{\"firstName\":\"Test\", \"lastName\":\"User\", \"login\":\"test.user@test.com\", \"password\":\"Test1234!\"}"))
                                .andExpect(status().isConflict())
                                .andDo(document("auth/register-duplicate-login",
                                                preprocessRequest(prettyPrint()), preprocessResponse(prettyPrint())));
        }

        /**
         * Test the /auth/register endpoint with wrong media type to generate
         * documentation.
         * This test performs a registration request with wrong media type and expects
         * an unsupported media type response.
         *
         * @throws Exception if an error occurs during the test
         */
        @Test
        public void register_withMockedService_generatesDoc_wrongMediaType() throws Exception {
                // Perform the /auth/login request with non-existent MediaType and validate
                // response
                // Spring REST Docs will capture the interaction and generate documentation
                mockMvc.perform(post("/auth/register")
                                .content("{\"firstName\":\"Test\", \"lastName\":\"User\", \"login\":\"test.newuser@test.com\", \"password\":\"testPassword\"}"))
                                .andExpect(status().isUnsupportedMediaType())
                                .andDo(document("auth/register-wrong-media-type", preprocessRequest(prettyPrint()),
                                                preprocessResponse(prettyPrint())));
        }

        /**
         * Test the /auth/refresh endpoint with mocked services to generate
         * documentation.
         * This test stubs the UserService and UserAuthenticationProvider to return
         * predefined data, performs a token refresh request, and generates API
         * documentation.
         *
         * @throws Exception if an error occurs during the test
         */
        @Test
        public void refresh_withMockedService_generatesDoc() throws Exception {
                // Load refresh response and token from integration test output to ensure
                // consistency between doc and actual behavior
                Path path = Paths.get("target/test-data/auth-refresh-response.json");
                Path pathToken = Paths.get("target/test-data/auth-refresh-token.txt");

                // Early fails if the required files are missing
                if (!Files.exists(path)) {
                        throw new IllegalStateException(
                                        "Missing required refresh response data. Make sure AuthControllerIntegrationTest ran first.");
                }
                if (!Files.exists(pathToken)) {
                        throw new IllegalStateException(
                                        "Missing required token data. Make sure AuthControllerIntegrationTest ran first.");
                }

                // Read the JSON response and token from files
                refreshResponseJson = Files.readString(path);
                refreshToken = Files.readString(pathToken);

                // Parse JSON to extract fields for mocking
                ObjectMapper objectMapper = new ObjectMapper();
                JsonNode jsonNode = objectMapper.readTree(refreshResponseJson);

                // Build a UserDto from the parsed JSON to simulate a real refresh response
                UserDto userDto = UserDto.builder()
                                .id(jsonNode.get("id").asLong())
                                .firstName(jsonNode.get("firstName").asText())
                                .lastName(jsonNode.get("lastName").asText())
                                .login(jsonNode.get("login").asText())
                                .token(jsonNode.get("token").asText(null))
                                .refreshToken(jsonNode.get("refreshToken").asText(null))
                                .mainRole(jsonNode.get("mainRole").asText("USER"))
                                .permissions(new ArrayList<String>())
                                .build();

                // Mock Spring Security context and authentication to simulate a valid
                // authenticated user
                when(authentication.getPrincipal()).thenReturn(userDto);
                when(authentication.isAuthenticated()).thenReturn(true);
                when(securityContext.getAuthentication()).thenReturn(authentication);
                SecurityContextHolder.setContext(securityContext);

                // Mock userService.refreshLogin(...) and token creation method to return
                // expected data
                when(userService.refreshLogin(any())).thenReturn(userDto);
                when(userAuthenticationProvider.createToken(any())).thenReturn(userDto.getToken());

                // Perform the /auth/refresh request with expected input and validate response
                // Spring REST Docs will capture the interaction and generate documentation
                mockMvc.perform(get("/auth/refresh")
                                .contentType(MediaType.APPLICATION_JSON)
                                .header("Authorization", "Bearer " + refreshToken))
                                .andExpect(status().isOk())
                                .andDo(document("auth/refresh", preprocessResponse(prettyPrint())));
        }

        /**
         * Test the /auth/refresh endpoint with missing Authorization header to
         * generate documentation.
         * This test performs a token refresh request without Authorization header and
         * expects an unauthorized response.
         *
         * @throws Exception if an error occurs during the test
         */
        @Test
        public void refresh_withMockedService_generatesDoc_missingAuthorizationHeader() throws Exception {

                // Mock Spring Security context and authentication
                when(authentication.getPrincipal()).thenReturn(null);
                when(securityContext.getAuthentication()).thenReturn(authentication);
                SecurityContextHolder.setContext(securityContext);

                when(securityContext.getAuthentication()).thenThrow(
<<<<<<< HEAD
                                new CustomException("Full authentication is required to access this resource", HttpStatus.UNAUTHORIZED));
=======
                                new AppException("Full authentication is required to access this resource",
                                                HttpStatus.UNAUTHORIZED));
>>>>>>> 50447d9b

                // Perform the /auth/refresh request without Authorization header and validate
                // response
                // Spring REST Docs will capture the interaction and generate documentation
                mockMvc.perform(get("/auth/refresh")
                                .contentType(MediaType.APPLICATION_JSON))
                                .andExpect(status().isUnauthorized())
                                .andDo(document("auth/refresh-missing-authorization", preprocessRequest(prettyPrint()),
                                                preprocessResponse(prettyPrint())));
        }

        /**
         * Test the /auth/refresh endpoint with invalid token to generate
         * documentation.
         * This test performs a token refresh request with an invalid token and
         * expects an unauthorized response.
         *
         * @throws Exception if an error occurs during the test
         */
        @Test
        public void refresh_withMockedService_generatesDoc_invalidToken() throws Exception {
                String invalidToken = "this.is.not.a.valid.token";

                // Mock Spring Security context and authentication
                when(authentication.getPrincipal()).thenReturn(null);
                when(securityContext.getAuthentication()).thenReturn(authentication);
                SecurityContextHolder.setContext(securityContext);

                when(securityContext.getAuthentication()).thenThrow(
                                new CustomException("Invalid token", HttpStatus.UNAUTHORIZED));

                // Perform the /auth/refresh request with invalid token and validate
                // response
                // Spring REST Docs will capture the interaction and generate documentation
                mockMvc.perform(get("/auth/refresh")
                                .contentType(MediaType.APPLICATION_JSON)
                                .header("Authorization", "Bearer " + invalidToken))
                                .andExpect(status().isUnauthorized())
                                .andDo(document("auth/refresh-invalid-token", preprocessRequest(prettyPrint()),
                                                preprocessResponse(prettyPrint())));
        }

        /**
         * Test the /auth/update-password endpoint with mocked services to generate
         * documentation.
         * This test stubs the SecurityContext to simulate an authenticated user,
         * performs a set password request, and generates API documentation.
         *
         * @throws Exception if an error occurs during the test
         */
        @Test
        public void setPassword_withMockedService_generatesDoc() throws Exception {
                UserDto mockedUserDto = UserDto.builder()
                                .id(1L)
                                .login("test.user@test.com")
                                .firstName("Test")
                                .lastName("User")
                                .mainRole("USER")
                                .permissions(new ArrayList<>())
                                .build();

                when(authentication.getPrincipal()).thenReturn(mockedUserDto);
                when(authentication.isAuthenticated()).thenReturn(true);
                when(securityContext.getAuthentication()).thenReturn(authentication);
                SecurityContextHolder.setContext(securityContext);

                // Perform the /auth/update-password request with expected input and validate
                // response
                // Spring REST Docs will capture the interaction and generate documentation
                mockMvc.perform(put("/auth/update-password")
                                .contentType(MediaType.APPLICATION_JSON)
                                .content("{\"oldPassword\":\"Test1234!\", \"newPassword\":\"TestNewPassword\"}"))
                                .andExpect(status().isOk())
                                .andDo(document("auth/update-password", preprocessRequest(prettyPrint()),
                                                preprocessResponse(prettyPrint())));
        }

        /**
         * Test the /auth/update-password endpoint with missing password to generate
         * documentation.
         * This test performs a set password request with missing password and
         * expects a bad request response.
         *
         * @throws Exception if an error occurs during the test
         */
        @Test
        public void setPassword_withMockedService_generatesDoc_missingBody() throws Exception {
                UserDto mockedUserDto = UserDto.builder()
                                .id(1L)
                                .login("test.user@test.com")
                                .firstName("Test")
                                .lastName("User")
                                .mainRole("USER")
                                .permissions(new ArrayList<>())
                                .build();

                when(authentication.getPrincipal()).thenReturn(mockedUserDto);
                when(authentication.isAuthenticated()).thenReturn(true);
                when(securityContext.getAuthentication()).thenReturn(authentication);
                SecurityContextHolder.setContext(securityContext);

                // Perform the /auth/update-password request with expected input and validate
                // response
                // Spring REST Docs will capture the interaction and generate documentation
                mockMvc.perform(put("/auth/update-password")
                                .contentType(MediaType.APPLICATION_JSON))
                                .andExpect(status().isBadRequest())
                                .andDo(document("auth/update-password-missing-body", preprocessRequest(prettyPrint()),
                                                preprocessResponse(prettyPrint())));
        }

        /**
         * Test the /auth/update-password endpoint with missing token to generate
         * documentation.
         * This test performs a set password request with missing token and
         * expects a unauthorized response.
         *
         * @throws Exception if an error occurs during the test
         */
        @Test
        public void setPassword_withMockedService_generatesDoc_missingToken() throws Exception {

                // Mock Spring Security context and authentication
                when(authentication.getPrincipal()).thenReturn(null);
                when(securityContext.getAuthentication()).thenReturn(authentication);
                SecurityContextHolder.setContext(securityContext);

                when(securityContext.getAuthentication()).thenThrow(
                                new AppException("Full authentication is required to access this resource",
                                                HttpStatus.UNAUTHORIZED));

                // Perform the /auth/update-password request with expected input and validate
                // response
                // Spring REST Docs will capture the interaction and generate documentation
                mockMvc.perform(put("/auth/update-password")
                                .contentType(MediaType.APPLICATION_JSON)
                                .content("{\"oldPassword\":\"Test1234!\", \"newPassword\":\"TestNewPassword\"}"))
                                .andExpect(status().isUnauthorized())
                                .andDo(document("auth/update-password-missing-token", preprocessRequest(prettyPrint()),
                                                preprocessResponse(prettyPrint())));
        }
}<|MERGE_RESOLUTION|>--- conflicted
+++ resolved
@@ -620,12 +620,7 @@
                 SecurityContextHolder.setContext(securityContext);
 
                 when(securityContext.getAuthentication()).thenThrow(
-<<<<<<< HEAD
                                 new CustomException("Full authentication is required to access this resource", HttpStatus.UNAUTHORIZED));
-=======
-                                new AppException("Full authentication is required to access this resource",
-                                                HttpStatus.UNAUTHORIZED));
->>>>>>> 50447d9b
 
                 // Perform the /auth/refresh request without Authorization header and validate
                 // response
@@ -754,7 +749,7 @@
                 SecurityContextHolder.setContext(securityContext);
 
                 when(securityContext.getAuthentication()).thenThrow(
-                                new AppException("Full authentication is required to access this resource",
+                                new CustomException("Full authentication is required to access this resource",
                                                 HttpStatus.UNAUTHORIZED));
 
                 // Perform the /auth/update-password request with expected input and validate

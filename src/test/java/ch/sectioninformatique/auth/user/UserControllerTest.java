--- conflicted
+++ resolved
@@ -55,11 +55,7 @@
     @Test
     void authenticatedUser_ReturnsCurrentUser() {
         // Arrange
-<<<<<<< HEAD
-        UserDto currentUser = new UserDto(1L, "John", "Doe", "john@test.com", null, null, "ROLE_USER", null, null);
-=======
-        UserDto currentUser = new UserDto(1L, "John", "Doe", "john@test.com", null, "USER", null);
->>>>>>> 6948c5ac
+        UserDto currentUser = new UserDto(1L, "John", "Doe", "john@test.com", null, null, "USER", null);
         when(securityContext.getAuthentication()).thenReturn(authentication);
         when(authentication.getPrincipal()).thenReturn(currentUser);
 
@@ -92,11 +88,7 @@
     void promoteToManager_Successful_ReturnsUserDto() {
         // Arrange
         Long userId = 1L;
-<<<<<<< HEAD
-        UserDto expectedDto = new UserDto(1L, "John", "Doe", "john@test.com", null, null, "ROLE_MANAGER", null, null);
-=======
-        UserDto expectedDto = new UserDto(1L, "John", "Doe", "john@test.com", null, "ROLE_MANAGER", null);
->>>>>>> 6948c5ac
+        UserDto expectedDto = new UserDto(1L, "John", "Doe", "john@test.com", null, null, "ROLE_MANAGER", null);
         
         when(userService.promoteToManager(userId)).thenReturn(expectedDto);
 
@@ -158,11 +150,7 @@
     void promoteToSuperManager_SuccessfulPromotion_ReturnsOkResponse() {
         // Arrange
         Long userId = 1L;
-<<<<<<< HEAD
-        UserDto expectedUser = new UserDto(userId, "John", "Doe", "john@test.com", null, null, "ROLE_ADMIN", null, null);
-=======
-        UserDto expectedUser = new UserDto(userId, "John", "Doe", "john@test.com", null, "ROLE_ADMIN", null);
->>>>>>> 6948c5ac
+        UserDto expectedUser = new UserDto(userId, "John", "Doe", "john@test.com", null, null, "ROLE_ADMIN", null);
         when(userService.promoteToAdmin(userId)).thenReturn(expectedUser);
 
         // Act
@@ -253,11 +241,7 @@
     void deleteUser_SuccessfulDeletion_ReturnsOkResponse() {
         // Arrange
         Long userId = 1L;
-<<<<<<< HEAD
-        UserDto authenticatedUser = new UserDto(userId, null, null, null, null, null, null, null, null);
-=======
-        UserDto authenticatedUser = new UserDto(userId, null, null, null, null, null, null);
->>>>>>> 6948c5ac
+        UserDto authenticatedUser = new UserDto(userId, null, null, null, null, null, null, null);
         authenticatedUser.setLogin("manager@test.com");
         authenticatedUser.setMainRole("ROLE_MANAGER");
 
@@ -278,11 +262,7 @@
     void deleteUser_UserNotFound_ReturnsBadRequest() {
         // Arrange
         Long userId = 1L;
-<<<<<<< HEAD
-        UserDto authenticatedUser = new UserDto(userId, null, null, null, null, null, null, null, null);
-=======
-        UserDto authenticatedUser = new UserDto(userId, null, null, null, null, null, null);
->>>>>>> 6948c5ac
+        UserDto authenticatedUser = new UserDto(userId, null, null, null, null, null, null, null);
         authenticatedUser.setLogin("manager@test.com");
         authenticatedUser.setMainRole("ROLE_MANAGER");
 
@@ -303,11 +283,7 @@
     void deleteUser_UnauthorizedAccess_ReturnsBadRequest() {
         // Arrange
         Long userId = 1L;
-<<<<<<< HEAD
-        UserDto authenticatedUser = new UserDto(userId, null, null, null, null, null, null, null, null);
-=======
-        UserDto authenticatedUser = new UserDto(userId, null, null, null, null, null, null);
->>>>>>> 6948c5ac
+        UserDto authenticatedUser = new UserDto(userId, null, null, null, null, null, null, null);
         authenticatedUser.setLogin("user@test.com");
         authenticatedUser.setMainRole("USER");
 

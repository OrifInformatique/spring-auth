package ch.sectioninformatique.auth.user;

import org.junit.jupiter.api.BeforeEach;
import org.junit.jupiter.api.Test;
import org.junit.jupiter.api.extension.ExtendWith;
import org.mockito.InjectMocks;
import org.mockito.Mock;
import org.mockito.junit.jupiter.MockitoExtension;
import org.springframework.security.crypto.password.PasswordEncoder;

import ch.sectioninformatique.auth.app.exceptions.AppException;
import ch.sectioninformatique.auth.auth.CredentialsDto;
import ch.sectioninformatique.auth.auth.SignUpDto;
import ch.sectioninformatique.auth.security.Role;
import ch.sectioninformatique.auth.security.RoleEnum;
import ch.sectioninformatique.auth.security.RoleRepository;

import org.springframework.security.core.Authentication;
import org.springframework.security.core.context.SecurityContextHolder;
import org.springframework.security.core.context.SecurityContext;
import org.springframework.http.HttpStatus;

import java.nio.CharBuffer;
import java.util.Optional;
import static org.junit.jupiter.api.Assertions.*;
import static org.mockito.Mockito.*;

@ExtendWith(MockitoExtension.class)
public class UserServiceTest {

    @Mock
    private UserRepository userRepository;

    @Mock
    private PasswordEncoder passwordEncoder;

    @Mock
    private RoleRepository roleRepository;

    @Mock
    private UserMapper userMapper;

    @Mock
    private SecurityContext securityContext;

    @Mock
    private Authentication authentication;

    @InjectMocks
    private UserService userService;

    @BeforeEach
    void setUp() {
        SecurityContextHolder.setContext(securityContext);
    }

    @Test
    void login_Successful_ReturnsUserDto() {
        // Arrange
        String login = "john@test.com";
        String password = "password123";
<<<<<<< HEAD
        User user = new User(1L, "John", "Doe", login, "hashedPassword", null, null, null, null);
        UserDto expectedDto = new UserDto(1L, "John", "Doe", login, null, null, "ROLE_USER", null, null);
=======
        User user = new User(1L, "John", "Doe", login, "hashedPassword", null, null, null);
        UserDto expectedDto = new UserDto(1L, "John", "Doe", login, null, "USER", null);
>>>>>>> 6948c5ac
        
        when(userRepository.findByLogin(login)).thenReturn(Optional.of(user));
        when(passwordEncoder.matches(CharBuffer.wrap(password), user.getPassword())).thenReturn(true);
        when(userMapper.toUserDto(user)).thenReturn(expectedDto);

        // Act
        UserDto result = userService.login(new CredentialsDto(login, password.toCharArray()));

        // Assert
        assertEquals(expectedDto, result);
        verify(userRepository).findByLogin(login);
        verify(passwordEncoder).matches(CharBuffer.wrap(password), user.getPassword());
    }

    @Test
    void login_UserNotFound_ThrowsAppException() {
        // Arrange
        String login = "nonexistent@test.com";
        String password = "password123";
        
        when(userRepository.findByLogin(login)).thenReturn(Optional.empty());

        // Act & Assert
        AppException exception = assertThrows(AppException.class, 
            () -> userService.login(new CredentialsDto(login, password.toCharArray())));
        assertEquals("Unknown user", exception.getMessage());
        assertEquals(HttpStatus.NOT_FOUND, exception.getStatus());
    }

    @Test
    void login_InvalidPassword_ThrowsAppException() {
        // Arrange
        String login = "john@test.com";
        String password = "wrongpassword";
        User user = new User(1L, "John", "Doe", login, "hashedPassword", null, null,null);
        
        when(userRepository.findByLogin(login)).thenReturn(Optional.of(user));
        when(passwordEncoder.matches(CharBuffer.wrap(password), user.getPassword())).thenReturn(false);

        // Act & Assert
        AppException exception = assertThrows(AppException.class, 
            () -> userService.login(new CredentialsDto(login, password.toCharArray())));
        assertEquals("Invalid password", exception.getMessage());
        assertEquals(HttpStatus.BAD_REQUEST, exception.getStatus());
    }

    @Test
    void register_Successful_ReturnsUserDto() {
        // Arrange
        String login = "newuser@test.com";
        String password = "password123";
        SignUpDto signUpDto = new SignUpDto("New", "User", login, password.toCharArray());
        
        User user = new User();
        user.setId(1L);
        user.setFirstName("New");
        user.setLastName("User");
        user.setLogin(login);
        user.setPassword("hashedPassword");
        user.setMainRole(new Role());
        
<<<<<<< HEAD
        UserDto expectedDto = new UserDto(1L, "New", "User", login, null, null, "ROLE_USER", null, null);
=======
        UserDto expectedDto = new UserDto(1L, "New", "User", login, null, "USER", null);
>>>>>>> 6948c5ac
        Role userRole = new Role();
        userRole.setId(1L);
        userRole.setName(RoleEnum.USER);
        
        when(userRepository.findByLogin(login)).thenReturn(Optional.empty());
        when(passwordEncoder.encode(CharBuffer.wrap(password))).thenReturn("hashedPassword");
        when(roleRepository.findByName(RoleEnum.USER)).thenReturn(Optional.of(userRole));
        when(userMapper.signUpToUser(signUpDto)).thenReturn(user);
        when(userRepository.save(user)).thenReturn(user);
        when(userMapper.toUserDto(user)).thenReturn(expectedDto);

        // Act
        UserDto result = userService.register(signUpDto);

        // Assert
        assertEquals(expectedDto, result);
        verify(userRepository).findByLogin(login);
        verify(passwordEncoder).encode(CharBuffer.wrap(password));
        verify(roleRepository).findByName(RoleEnum.USER);
        verify(userRepository).save(user);
    }

    @Test
    void register_LoginExists_ThrowsAppException() {
        // Arrange
        String login = "existing@test.com";
        String password = "password123";
        SignUpDto signUpDto = new SignUpDto("Existing", "User", login, password.toCharArray());
        
        User existingUser = new User(1L, "Existing", "User", login, "hashedPassword", null, null, null);
        
        when(userRepository.findByLogin(login)).thenReturn(Optional.of(existingUser));

        // Act & Assert
        AppException exception = assertThrows(AppException.class, 
            () -> userService.register(signUpDto));
        assertEquals("Login already exists", exception.getMessage());
        assertEquals(HttpStatus.BAD_REQUEST, exception.getStatus());
    }

    @Test
    void promoteToManager_Successful_ReturnsUserDto() {
        // Arrange
        Long userId = 1L;
        User user = new User();
        user.setId(userId);
        user.setFirstName("John");
        user.setLastName("Doe");
        user.setLogin("john@test.com");
        user.setPassword("pass");
        user.setMainRole(new Role());
        
        Role userRole = new Role();
        userRole.setId(1L);
        userRole.setName(RoleEnum.USER);
        Role managerRole = new Role();
        managerRole.setId(2L);
        managerRole.setName(RoleEnum.MANAGER);
        user.setMainRole(userRole);
        
<<<<<<< HEAD
        UserDto expectedDto = new UserDto(userId, "John", "Doe", "john@test.com", null, null, "ROLE_MANAGER", null, null);
=======
        UserDto expectedDto = new UserDto(userId, "John", "Doe", "john@test.com", null, "ROLE_MANAGER", null);
>>>>>>> 6948c5ac
        
        when(userRepository.findById(userId)).thenReturn(Optional.of(user));
        when(roleRepository.findByName(RoleEnum.MANAGER)).thenReturn(Optional.of(managerRole));
        when(userRepository.save(user)).thenReturn(user);
        when(userMapper.toUserDto(user)).thenReturn(expectedDto);

        // Act
        UserDto result = userService.promoteToManager(userId);

        // Assert
        assertEquals(expectedDto, result);
        verify(userRepository).findById(userId);
        verify(roleRepository).findByName(RoleEnum.MANAGER);
        verify(userRepository).save(user);
    }

    @Test
    void promoteToManager_UserNotFound_ThrowsRuntimeException() {
        // Arrange
        Long userId = 1L;
        when(userRepository.findById(userId)).thenReturn(Optional.empty());

        // Act & Assert
        RuntimeException exception = assertThrows(RuntimeException.class, 
            () -> userService.promoteToManager(userId));
        assertEquals("User not found", exception.getMessage());
    }

    @Test
    void promoteToManager_AlreadyManager_ThrowsRuntimeException() {
        // Arrange
        Long userId = 1L;
        User user = new User();
        user.setId(userId);
        user.setFirstName("John");
        user.setLastName("Doe");
        user.setLogin("john@test.com");
        user.setPassword("pass");
        user.setMainRole(new Role());
        
        Role managerRole = new Role();
        managerRole.setId(2L);
        managerRole.setName(RoleEnum.MANAGER);
        user.setMainRole(managerRole);
        
        when(userRepository.findById(userId)).thenReturn(Optional.of(user));

        // Act & Assert
        RuntimeException exception = assertThrows(RuntimeException.class, 
            () -> userService.promoteToManager(userId));
        assertEquals("The user is already a manager", exception.getMessage());
    }

    @Test
    void deleteUser_Successful_DeletesUser() {
        // Arrange
        Long userId = 2L;
        User userToDelete = new User();
        userToDelete.setId(userId);
        userToDelete.setFirstName("John");
        userToDelete.setLastName("Doe");
        userToDelete.setLogin("john@test.com");
        userToDelete.setPassword("pass");
        userToDelete.setMainRole(new Role());
        Role userRole = new Role();
        userRole.setId(1L);
        userRole.setName(RoleEnum.USER);
        userToDelete.setMainRole(userRole);
        
        User authenticatedUser = new User();
        authenticatedUser.setId(3L);
        authenticatedUser.setFirstName("Manager");
        authenticatedUser.setLastName("User");
        authenticatedUser.setLogin("manager@test.com");
        authenticatedUser.setPassword("pass");
        authenticatedUser.setMainRole(new Role());
        Role managerRole = new Role();
        managerRole.setId(2L);
        managerRole.setName(RoleEnum.MANAGER);
        authenticatedUser.setMainRole(managerRole);
        
<<<<<<< HEAD
        UserDto authenticatedUserDto = new UserDto(3L, "Manager", "User", "manager@test.com", null, null, "ROLE_MANAGER", null, null);
=======
        UserDto authenticatedUserDto = new UserDto(3L, "Manager", "User", "manager@test.com", null, "ROLE_MANAGER", null);
>>>>>>> 6948c5ac
        
        when(userRepository.findById(userId)).thenReturn(Optional.of(userToDelete));
        when(securityContext.getAuthentication()).thenReturn(authentication);
        when(authentication.getPrincipal()).thenReturn(authenticatedUserDto);
        when(userRepository.findByLogin("manager@test.com")).thenReturn(Optional.of(authenticatedUser));

        // Act
        userService.deleteUser(userId);

        // Assert
        verify(userRepository).findById(userId);
        verify(userRepository).findByLogin("manager@test.com");
        verify(userRepository).deleteById(userId);
    }

    @Test
    void deleteUser_Unauthorized_ThrowsRuntimeException() {
        // Arrange
        Long userId = 2L;
        User userToDelete = new User();
        userToDelete.setId(userId);
        userToDelete.setFirstName("John");
        userToDelete.setLastName("Doe");
        userToDelete.setLogin("john@test.com");
        userToDelete.setPassword("pass");
        userToDelete.setMainRole(new Role());
        Role managerRole = new Role();
        managerRole.setId(2L);
        managerRole.setName(RoleEnum.MANAGER);
        userToDelete.setMainRole(managerRole);
        
        User authenticatedUser = new User();
        authenticatedUser.setId(3L);
        authenticatedUser.setFirstName("Regular");
        authenticatedUser.setLastName("User");
        authenticatedUser.setLogin("user@test.com");
        authenticatedUser.setPassword("pass");
        authenticatedUser.setMainRole(new Role());
        Role userRole = new Role();
        userRole.setId(1L);
        userRole.setName(RoleEnum.USER);
        authenticatedUser.setMainRole(userRole);
        
<<<<<<< HEAD
        UserDto authenticatedUserDto = new UserDto(3L, "Regular", "User", "user@test.com", null, null, "ROLE_USER", null, null);
=======
        UserDto authenticatedUserDto = new UserDto(3L, "Regular", "User", "user@test.com", null, "USER", null);
>>>>>>> 6948c5ac
        
        when(userRepository.findById(userId)).thenReturn(Optional.of(userToDelete));
        when(securityContext.getAuthentication()).thenReturn(authentication);
        when(authentication.getPrincipal()).thenReturn(authenticatedUserDto);
        when(userRepository.findByLogin("user@test.com")).thenReturn(Optional.of(authenticatedUser));

        // Act & Assert
        RuntimeException exception = assertThrows(RuntimeException.class, 
            () -> userService.deleteUser(userId));
        assertEquals("You don't have the necessary rights to perform this action", exception.getMessage());
    }
}<|MERGE_RESOLUTION|>--- conflicted
+++ resolved
@@ -59,13 +59,8 @@
         // Arrange
         String login = "john@test.com";
         String password = "password123";
-<<<<<<< HEAD
-        User user = new User(1L, "John", "Doe", login, "hashedPassword", null, null, null, null);
-        UserDto expectedDto = new UserDto(1L, "John", "Doe", login, null, null, "ROLE_USER", null, null);
-=======
         User user = new User(1L, "John", "Doe", login, "hashedPassword", null, null, null);
-        UserDto expectedDto = new UserDto(1L, "John", "Doe", login, null, "USER", null);
->>>>>>> 6948c5ac
+        UserDto expectedDto = new UserDto(1L, "John", "Doe", login, null, null, "USER", null);
         
         when(userRepository.findByLogin(login)).thenReturn(Optional.of(user));
         when(passwordEncoder.matches(CharBuffer.wrap(password), user.getPassword())).thenReturn(true);
@@ -127,11 +122,7 @@
         user.setPassword("hashedPassword");
         user.setMainRole(new Role());
         
-<<<<<<< HEAD
-        UserDto expectedDto = new UserDto(1L, "New", "User", login, null, null, "ROLE_USER", null, null);
-=======
-        UserDto expectedDto = new UserDto(1L, "New", "User", login, null, "USER", null);
->>>>>>> 6948c5ac
+        UserDto expectedDto = new UserDto(1L, "New", "User", login, null, null, "USER", null);
         Role userRole = new Role();
         userRole.setId(1L);
         userRole.setName(RoleEnum.USER);
@@ -192,11 +183,7 @@
         managerRole.setName(RoleEnum.MANAGER);
         user.setMainRole(userRole);
         
-<<<<<<< HEAD
-        UserDto expectedDto = new UserDto(userId, "John", "Doe", "john@test.com", null, null, "ROLE_MANAGER", null, null);
-=======
-        UserDto expectedDto = new UserDto(userId, "John", "Doe", "john@test.com", null, "ROLE_MANAGER", null);
->>>>>>> 6948c5ac
+        UserDto expectedDto = new UserDto(userId, "John", "Doe", "john@test.com", null, null, "ROLE_MANAGER", null);
         
         when(userRepository.findById(userId)).thenReturn(Optional.of(user));
         when(roleRepository.findByName(RoleEnum.MANAGER)).thenReturn(Optional.of(managerRole));
@@ -278,11 +265,7 @@
         managerRole.setName(RoleEnum.MANAGER);
         authenticatedUser.setMainRole(managerRole);
         
-<<<<<<< HEAD
-        UserDto authenticatedUserDto = new UserDto(3L, "Manager", "User", "manager@test.com", null, null, "ROLE_MANAGER", null, null);
-=======
-        UserDto authenticatedUserDto = new UserDto(3L, "Manager", "User", "manager@test.com", null, "ROLE_MANAGER", null);
->>>>>>> 6948c5ac
+        UserDto authenticatedUserDto = new UserDto(3L, "Manager", "User", "manager@test.com", null, null, "ROLE_MANAGER", null);
         
         when(userRepository.findById(userId)).thenReturn(Optional.of(userToDelete));
         when(securityContext.getAuthentication()).thenReturn(authentication);
@@ -326,11 +309,7 @@
         userRole.setName(RoleEnum.USER);
         authenticatedUser.setMainRole(userRole);
         
-<<<<<<< HEAD
-        UserDto authenticatedUserDto = new UserDto(3L, "Regular", "User", "user@test.com", null, null, "ROLE_USER", null, null);
-=======
-        UserDto authenticatedUserDto = new UserDto(3L, "Regular", "User", "user@test.com", null, "USER", null);
->>>>>>> 6948c5ac
+        UserDto authenticatedUserDto = new UserDto(3L, "Regular", "User", "user@test.com", null, null, "USER", null);
         
         when(userRepository.findById(userId)).thenReturn(Optional.of(userToDelete));
         when(securityContext.getAuthentication()).thenReturn(authentication);
